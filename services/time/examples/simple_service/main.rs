--- conflicted
+++ resolved
@@ -21,11 +21,8 @@
 #[macro_use]
 extern crate exonum_derive;
 
-<<<<<<< HEAD
-=======
 use std::borrow::Cow;
 
->>>>>>> f6deb4c7
 use exonum_merkledb::{IndexAccess, ObjectHash, ProofMapIndex, Snapshot};
 
 use chrono::{DateTime, Duration, TimeZone, Utc};
@@ -33,11 +30,7 @@
     blockchain::{ExecutionResult, Service, Transaction, TransactionContext, TransactionSet},
     crypto::{gen_keypair, Hash, PublicKey, SecretKey},
     helpers::Height,
-<<<<<<< HEAD
-    messages::{AnyTx, Message, Signed},
-=======
     messages::{Message, RawTransaction, Signed},
->>>>>>> f6deb4c7
 };
 use exonum_testkit::TestKitBuilder;
 use exonum_time::{schema::TimeSchema, time_provider::MockTimeProvider, TimeService};
@@ -63,11 +56,7 @@
 
     /// Returns the table mapping `i32` value to public keys authoring marker transactions.
     pub fn marks(&self) -> ProofMapIndex<T, PublicKey, i32> {
-<<<<<<< HEAD
-        ProofMapIndex::new(format!("{}.marks", SERVICE_NAME), self.view)
-=======
         ProofMapIndex::new(format!("{}.marks", SERVICE_NAME), self.access.clone())
->>>>>>> f6deb4c7
     }
 
     /// Returns hashes for stored table.
