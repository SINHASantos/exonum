--- conflicted
+++ resolved
@@ -12,11 +12,7 @@
 // See the License for the specific language governing permissions and
 // limitations under the License.
 
-<<<<<<< HEAD
-use std::{borrow::Cow, cell::Cell, io::Error, mem};
-=======
 use std::{borrow::Cow, io::Error, mem};
->>>>>>> a6e0bf66
 
 use byteorder::{LittleEndian, ReadBytesExt, WriteBytesExt};
 use enum_primitive_derive::Primitive;
@@ -68,11 +64,7 @@
     /// Writes value to specified `buffer`.
     fn write(&self, buffer: &mut Vec<u8>);
     /// Reads value from specified `buffer`.
-<<<<<<< HEAD
-    fn read<R: std::io::Read>(buffer: &mut R) -> Result<Self, Error>;
-=======
     fn read(buffer: &[u8]) -> Result<Self, Error>;
->>>>>>> a6e0bf66
 }
 
 /// No-op implementation.
@@ -83,11 +75,7 @@
 
     fn write(&self, _buffer: &mut Vec<u8>) {}
 
-<<<<<<< HEAD
-    fn read<R: std::io::Read>(_buffer: &mut R) -> Result<Self, Error> {
-=======
     fn read(_buffer: &[u8]) -> Result<Self, Error> {
->>>>>>> a6e0bf66
         Ok(())
     }
 }
@@ -101,10 +89,6 @@
         buffer.write_u64::<LittleEndian>(*self).unwrap()
     }
 
-<<<<<<< HEAD
-    fn read<R: std::io::Read>(buffer: &mut R) -> Result<Self, Error> {
-        buffer.read_u64::<LittleEndian>()
-=======
     fn read(mut buffer: &[u8]) -> Result<Self, Error> {
         buffer.read_u64::<LittleEndian>()
     }
@@ -122,7 +106,6 @@
 
     fn read(buffer: &[u8]) -> Result<Self, Error> {
         Ok(buffer.to_vec())
->>>>>>> a6e0bf66
     }
 }
 
@@ -198,22 +181,11 @@
         );
         ensure!(bytes.len() >= state_len, "Index state is too short");
 
-<<<<<<< HEAD
-        let mut state_bytes = &bytes[0..state_len];
-        let state = V::read(&mut state_bytes);
-        ensure!(state.is_ok(), "Error while reading the index state. Possibly the index type does not match specified one");
-        Ok(Self {
-            identifier,
-            index_type: IndexType::from_u32(index_type)
-                .ok_or_else(|| format_err!("Unknown index type: {}", index_type))?,
-            state: state.unwrap(),
-=======
         let state_bytes = &bytes[0..state_len];
         Ok(Self {
             identifier,
             index_type,
             state: Some(V::read(state_bytes)?),
->>>>>>> a6e0bf66
         })
     }
 }
@@ -258,22 +230,6 @@
     }
 }
 
-<<<<<<< HEAD
-    let mut pool = IndexesPool::new(index_access.clone());
-    let (metadata, is_new) = if let Some(metadata) = pool.index_metadata(&index_name) {
-        assert_eq!(
-            metadata.index_type, index_type,
-            "Index type does not match specified one"
-        );
-        (metadata, false)
-    } else {
-        (pool.create_index_metadata(&index_name, index_type), true)
-    };
-
-    let index_address = metadata.index_address();
-    let index_state = IndexState::new(index_access, index_name, metadata, is_new);
-    (index_address, index_state)
-=======
 impl<T, V> IndexState<T, V>
 where
     T: RawAccessMut,
@@ -290,7 +246,6 @@
         View::new(self.index_access.clone(), INDEXES_POOL_NAME)
             .put(&self.index_full_name, self.metadata.to_bytes());
     }
->>>>>>> a6e0bf66
 }
 
 /// Persistent pool used to store indexes metadata in the database.
@@ -422,29 +377,7 @@
 
 #[cfg(test)]
 mod tests {
-<<<<<<< HEAD
-    use std::io::Cursor;
-
-    use crate::BinaryValue;
-
-    use super::{BinaryAttribute, IndexMetadata, IndexType};
-
-    #[test]
-    fn test_binary_attribute_read_write() {
-        let mut buf = Vec::new();
-        11_u64.write(&mut buf);
-        12_u64.write(&mut buf);
-        assert_eq!(buf.len(), 16);
-
-        let mut reader = Cursor::new(buf);
-        let a = u64::read(&mut reader).unwrap();
-        let b = u64::read(&mut reader).unwrap();
-        assert_eq!(a, 11);
-        assert_eq!(b, 12);
-    }
-=======
     use super::*;
->>>>>>> a6e0bf66
 
     #[test]
     fn test_index_metadata_binary_value() {
