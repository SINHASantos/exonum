--- conflicted
+++ resolved
@@ -207,11 +207,7 @@
     );
 }
 
-<<<<<<< HEAD
-fn proof_list_append(b: &mut Bencher, len: usize) {
-=======
 fn proof_list_append(b: &mut Bencher<'_>, len: usize) {
->>>>>>> a6e0bf66
     let mut rng: StdRng = SeedableRng::from_seed(SEED);
     let data = (0..len)
         .map(|_| {
