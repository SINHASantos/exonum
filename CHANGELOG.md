# Changelog

All notable changes to this project will be documented in this file.

The format is based on [Keep a Changelog](http://keepachangelog.com/en/1.0.0/)
and this project adheres to [Semantic Versioning](http://semver.org/spec/v2.0.0.html).

## [Unreleased]

### Added
<<<<<<< HEAD
- Added serialization support floating point types through special wrapper(`F32` and `F64`). Note: special values (Infinity and NaN) aren't supported. (#384)
=======
- Added `patch` method to the `Fork` structure. (#393)

### Changed
- Changed iterators over `Patch` and `Changes` data into custom types instead of standard collection iterators. (#393)
- Fixed typo in `SparceListIndexKeys` and `SparceListIndexValues` (#398)
>>>>>>> 257b4e68

## 0.4 - 2017-12-08

### Added
- Allow creating auditor node from command line. (#364)
- Added a new function `merge_sync`. In this function a write will be flushed from the operating system buffer cache before the write is considered complete. (#368)
- Added conversion into boxed values for values which implement `Service` or `Transaction` traits. (#366)
- Added constructor for the `ServiceContext` which can be useful for the alternative node implementations. (#366)
- Implemented `AsRef<RawMessage>` for any Exonum messages that were created using the `message!` macro. (#372)
- Implemented additional checks for conversion from raw message. (#372)

### Changed
- Changed a signature of `open` function in a `rocksdb` module. `RocksDBOptions` should pass by the reference. (#369)
- `ValidatorState` in the `ServiceContext` replaced by the `ValidatorId`. (#366)
- `add_transaction` in the `ServiceContext` replaced by the `transaction_sender` which implements the `TransactionSend` trait. (#366)
- The `Node` constructor now requires `db` and `services` variables instead of `blockchain` instance. (#366)
- The `Blockchain` constructor now requires services keypair and an `ApiSender` instance. (#366)
- `mount_*_api` methods in `Blockchain` instance now do not require `ApiContext`. (#366)
- Rename method `last_height` to `height` in `Schema`. (#379)
- `last_block` now returns `Block` instead of `Option<Block>`. (#379)
- Replaced `rocksdb` commandline parameter to more generic `db-path`. (#376)
- Obsolete trait `HexValue` replaced by the `FromHex` and `ToHex` traits. (#372)
- Changed `Patch` and `Changes` from typedefs into opaque structures. (#371)
- Help text is displayed if required argument is not specified. (#390)

### Removed
- Removed `round` method from the `ServiceContext`. (#366)
- Removed redundant `FromRaw` trait. (#372)
- Removed redundant `current_height` method in `Schema`. (#379)

### Fixed
- Fixed `crate_authors!` macro usage, this macro can't return static string in new clap version. (#370)
- Fixed mistake in description of the height getter in the `ServiceContext`. (#366)

## 0.3 - 2017-11-02

### Added
- New events implementation based on the `tokio` with the separated queues for network events and timeouts and different threads for the network and node code (#300)
- Added a new index `SparseListIndex`. It is a list of items stored in sequential order. Similar to `ListIndex` but it may contain indexes without elements (#312)
- Implement `FromStr` and `ToString` traits for public sodium types (#318)
- Add a new macro `metric!` for collecting statistical information (#329)
- Make type `DBKey` public because it is used in `MapProof` (#306)

### Changed
- `RocksDB` is a default storage (#178)
- Field `events_pool_capacity` in `MemoryPoolConfig` replaced by the new `EventsPoolCapacity` configuration (#300)
- Changed a build method `new` and added a new build method `with_prefix` for indexes (#178)
- Changed a signature of `gen_prefix` function in a `schema` module (#178)
- `NodeBuilder` works with `ServiceFactory` as trait object instead (#357)
- Debug formatting for crypto types are improved (#353)
- Added description of deserialization error for message types (#337)
- Clarified `Transaction.info()` usage (#345)

### Removed
- Support of `LevelDB` is removed (#178)

### Fixed
- Fix the issue causing timeouts are ignored when the event pool is full (#300)
- Fix network failure due to incorrect processing of the incoming buffer (#322)

## 0.2 - 2017-09-13

### Added
- Add `RockDB` support (#273)
- Add `TimeoutAdjusterConfig`, `Constant` and `Dynamic` timeout adjusters (#256)
- Add stream hashing and signing: `HashStream` and `SignStream` (#254)
- Add new typedefs `Height` and `ValidatorId` (#262)
- Fields of `BlockInfo` and `TxInfo` are now public (#283)
- Public export of `PROOF_MAP_KEY_SIZE` constant (#270)

### Changed
- `MapProof` variant fields are renamed: `left_hash` and `right_hash` to `left_node` and
  `right_node` (#286)
- `RequestBlock` is renamed to `BlockRequest` and `Block` is renamed to `BlockResponse` (#287)
- All request messages are renamed: `RequestFoo` to `FooRequest` (#287)
- Improve log formatting (#291 #294)
- Make panic message during command line arguments parsing cleaner (#257)

### Fixed
- Fix network discover failure due to incorrect processing of the incoming buffer (#299)
- Fix snapshot behavior for `MemoryDB` (#292)
- Dissalow generate-testnet with 0 nodes (#258)

## 0.1.1 - 2017-09-13

### Fixed
- Fix segfault when `LevelDBSnapshot` is destroyed after `LevelDB` (#285)
- Fix panic during `BlockResponse` message processing if the transaction pool is full (#264)
- Fix panic during deseralizaion of malformed messages (#278 #297)

## 0.1 - 2017-07-17

The first release of Exonum.<|MERGE_RESOLUTION|>--- conflicted
+++ resolved
@@ -8,15 +8,12 @@
 ## [Unreleased]
 
 ### Added
-<<<<<<< HEAD
+- Added `patch` method to the `Fork` structure. (#393)
 - Added serialization support floating point types through special wrapper(`F32` and `F64`). Note: special values (Infinity and NaN) aren't supported. (#384)
-=======
-- Added `patch` method to the `Fork` structure. (#393)
 
 ### Changed
 - Changed iterators over `Patch` and `Changes` data into custom types instead of standard collection iterators. (#393)
 - Fixed typo in `SparceListIndexKeys` and `SparceListIndexValues` (#398)
->>>>>>> 257b4e68
 
 ## 0.4 - 2017-12-08
 
