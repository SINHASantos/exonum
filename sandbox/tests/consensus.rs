--- conflicted
+++ resolved
@@ -29,13 +29,8 @@
 use exonum::messages::{RawMessage, Message, Propose, Prevote, Precommit, ProposeRequest,
                        TransactionsRequest, PrevotesRequest, CONSENSUS};
 use exonum::crypto::{Hash, Seed, gen_keypair, gen_keypair_from_seed};
-<<<<<<< HEAD
 use exonum::blockchain::{Block, Blockchain, Schema};
 use exonum::node::state::{REQUEST_PREVOTES_TIMEOUT, REQUEST_PROPOSE_TIMEOUT,
-=======
-use exonum::blockchain::{Blockchain, Schema};
-use exonum::node::state::{Round, Height, REQUEST_PREVOTES_TIMEOUT, REQUEST_PROPOSE_TIMEOUT,
->>>>>>> 2d80ab32
                           REQUEST_TRANSACTIONS_TIMEOUT};
 use exonum::helpers::{Height, Round};
 
@@ -548,17 +543,10 @@
     ));
     sandbox.add_time(Duration::from_millis(sandbox.round_timeout() - 1));
     sandbox.send(
-<<<<<<< HEAD
         sandbox.a(VALIDATOR_2),
-        RequestPropose::new(
+        ProposeRequest::new(
             &sandbox.p(VALIDATOR_0),
             &sandbox.p(VALIDATOR_2),
-=======
-        sandbox.a(VALIDATOR_2 as usize),
-        ProposeRequest::new(
-            &sandbox.p(VALIDATOR_0 as usize),
-            &sandbox.p(VALIDATOR_2 as usize),
->>>>>>> 2d80ab32
             HEIGHT_ONE,
             &empty_hash(),
             sandbox.s(VALIDATOR_0),
@@ -577,15 +565,9 @@
     let tx = gen_timestamping_tx();
     sandbox.recv(tx.clone());
 
-<<<<<<< HEAD
-    sandbox.recv(RequestTransactions::new(
+    sandbox.recv(TransactionsRequest::new(
         &sandbox.p(VALIDATOR_1),
         &sandbox.p(VALIDATOR_0),
-=======
-    sandbox.recv(TransactionsRequest::new(
-        &sandbox.p(VALIDATOR_1 as usize),
-        &sandbox.p(VALIDATOR_0 as usize),
->>>>>>> 2d80ab32
         &[tx.hash()],
         sandbox.s(VALIDATOR_1),
     ));
@@ -651,15 +633,9 @@
 
     {
         // respond to RequestPropose
-<<<<<<< HEAD
-        sandbox.recv(RequestPropose::new(
+        sandbox.recv(ProposeRequest::new(
             &sandbox.p(VALIDATOR_3),
             &sandbox.p(VALIDATOR_0),
-=======
-        sandbox.recv(ProposeRequest::new(
-            &sandbox.p(VALIDATOR_3 as usize),
-            &sandbox.p(VALIDATOR_0 as usize),
->>>>>>> 2d80ab32
             HEIGHT_ONE,
             &propose.hash(),
             sandbox.s(VALIDATOR_3),
@@ -673,15 +649,9 @@
         let mut validators = BitVec::from_elem(sandbox.n_validators(), false);
         validators.set(VALIDATOR_3.into(), true);
 
-<<<<<<< HEAD
-        sandbox.recv(RequestPrevotes::new(
+        sandbox.recv(PrevotesRequest::new(
             &sandbox.p(VALIDATOR_3),
             &sandbox.p(VALIDATOR_0),
-=======
-        sandbox.recv(PrevotesRequest::new(
-            &sandbox.p(VALIDATOR_3 as usize),
-            &sandbox.p(VALIDATOR_0 as usize),
->>>>>>> 2d80ab32
             HEIGHT_ONE,
             ROUND_THREE,
             &propose.hash(),
@@ -730,15 +700,9 @@
 
     {
         // respond to RequestTransactions
-<<<<<<< HEAD
-        sandbox.recv(RequestTransactions::new(
+        sandbox.recv(TransactionsRequest::new(
             &sandbox.p(VALIDATOR_1),
             &sandbox.p(VALIDATOR_0),
-=======
-        sandbox.recv(TransactionsRequest::new(
-            &sandbox.p(VALIDATOR_1 as usize),
-            &sandbox.p(VALIDATOR_0 as usize),
->>>>>>> 2d80ab32
             &[tx.hash()],
             sandbox.s(VALIDATOR_1),
         ));
@@ -748,15 +712,9 @@
 
     {
         // respond to RequestPropose negative
-<<<<<<< HEAD
-        sandbox.recv(RequestPropose::new(
+        sandbox.recv(ProposeRequest::new(
             &sandbox.p(VALIDATOR_3),
             &sandbox.p(VALIDATOR_0),
-=======
-        sandbox.recv(ProposeRequest::new(
-            &sandbox.p(VALIDATOR_3 as usize),
-            &sandbox.p(VALIDATOR_0 as usize),
->>>>>>> 2d80ab32
             HEIGHT_ONE,
             &propose.hash(),
             sandbox.s(VALIDATOR_3),
@@ -774,15 +732,9 @@
         let mut validators = BitVec::from_elem(sandbox.n_validators(), false);
         validators.set(VALIDATOR_3.into(), true);
 
-<<<<<<< HEAD
-        sandbox.recv(RequestPrevotes::new(
+        sandbox.recv(PrevotesRequest::new(
             &sandbox.p(VALIDATOR_3),
             &sandbox.p(VALIDATOR_0),
-=======
-        sandbox.recv(PrevotesRequest::new(
-            &sandbox.p(VALIDATOR_3 as usize),
-            &sandbox.p(VALIDATOR_0 as usize),
->>>>>>> 2d80ab32
             HEIGHT_ONE,
             ROUND_THREE,
             &propose.hash(),
@@ -875,17 +827,10 @@
     sandbox.add_time(Duration::from_millis(sandbox.round_timeout() - 1));
 
     sandbox.send(
-<<<<<<< HEAD
         sandbox.a(VALIDATOR_2),
-        RequestTransactions::new(
+        TransactionsRequest::new(
             &sandbox.p(VALIDATOR_0),
             &sandbox.p(VALIDATOR_2),
-=======
-        sandbox.a(VALIDATOR_2 as usize),
-        TransactionsRequest::new(
-            &sandbox.p(VALIDATOR_0 as usize),
-            &sandbox.p(VALIDATOR_2 as usize),
->>>>>>> 2d80ab32
             &[tx.hash()],
             sandbox.s(VALIDATOR_0),
         ),
@@ -905,17 +850,10 @@
     sandbox.add_time(Duration::from_millis(sandbox.round_timeout() - 1));
 
     sandbox.send(
-<<<<<<< HEAD
         sandbox.a(VALIDATOR_3),
-        RequestTransactions::new(
+        TransactionsRequest::new(
             &sandbox.p(VALIDATOR_0),
             &sandbox.p(VALIDATOR_3),
-=======
-        sandbox.a(VALIDATOR_3 as usize),
-        TransactionsRequest::new(
-            &sandbox.p(VALIDATOR_0 as usize),
-            &sandbox.p(VALIDATOR_3 as usize),
->>>>>>> 2d80ab32
             &[tx.hash()],
             sandbox.s(VALIDATOR_0),
         ),
@@ -939,17 +877,10 @@
     ));
     sandbox.add_time(Duration::from_millis(sandbox.round_timeout() - 1));
     sandbox.send(
-<<<<<<< HEAD
         sandbox.a(VALIDATOR_2),
-        RequestPropose::new(
+        ProposeRequest::new(
             &sandbox.p(VALIDATOR_0),
             &sandbox.p(VALIDATOR_2),
-=======
-        sandbox.a(VALIDATOR_2 as usize),
-        ProposeRequest::new(
-            &sandbox.p(VALIDATOR_0 as usize),
-            &sandbox.p(VALIDATOR_2 as usize),
->>>>>>> 2d80ab32
             HEIGHT_ONE,
             &empty_hash(),
             sandbox.s(VALIDATOR_0),
@@ -960,17 +891,10 @@
     validators.set(VALIDATOR_2.into(), true);
 
     sandbox.send(
-<<<<<<< HEAD
         sandbox.a(VALIDATOR_2),
-        RequestPrevotes::new(
+        PrevotesRequest::new(
             &sandbox.p(VALIDATOR_0),
             &sandbox.p(VALIDATOR_2),
-=======
-        sandbox.a(VALIDATOR_2 as usize),
-        PrevotesRequest::new(
-            &sandbox.p(VALIDATOR_0 as usize),
-            &sandbox.p(VALIDATOR_2 as usize),
->>>>>>> 2d80ab32
             HEIGHT_ONE,
             ROUND_ONE,
             &empty_hash(),
@@ -2455,17 +2379,10 @@
     sandbox.recv(propose.clone());
     sandbox.add_time(Duration::from_millis(REQUEST_TRANSACTIONS_TIMEOUT));
     sandbox.send(
-<<<<<<< HEAD
         sandbox.a(VALIDATOR_2),
-        RequestTransactions::new(
+        TransactionsRequest::new(
             &sandbox.p(VALIDATOR_0),
             &sandbox.p(VALIDATOR_2),
-=======
-        sandbox.a(VALIDATOR_2 as usize),
-        TransactionsRequest::new(
-            &sandbox.p(VALIDATOR_0 as usize),
-            &sandbox.p(VALIDATOR_2 as usize),
->>>>>>> 2d80ab32
             &[tx.hash()],
             sandbox.s(VALIDATOR_0),
         ),
