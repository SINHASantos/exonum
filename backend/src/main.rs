--- conflicted
+++ resolved
@@ -23,10 +23,6 @@
 use exonum::helpers::generate_testnet_config;
 
 use configuration_service::ConfigurationService;
-<<<<<<< HEAD
-=======
-use configuration_service::config_api::{PrivateConfigApi, PublicConfigApi};
->>>>>>> 541a71aa
 use anchoring_btc_service::AnchoringService;
 use anchoring_btc_service::AnchoringRpc;
 use anchoring_btc_service::{AnchoringNodeConfig, AnchoringConfig, AnchoringRpcConfig,
@@ -46,74 +42,6 @@
     pub btc_anchoring: AnchoringServiceConfig,
 }
 
-<<<<<<< HEAD
-=======
-fn run_node(blockchain: Blockchain,
-            node_cfg: NodeConfig,
-            public_port: Option<u16>,
-            private_port: Option<u16>) {
-
-    let mut node = Node::new(blockchain.clone(), node_cfg.clone());
-
-    let private_config_api_thread = match private_port {
-        Some(private_port) => {
-            let node_cfg = node_cfg.clone();
-            let blockchain = blockchain.clone();
-            let clannel = node.channel().clone();
-            let thread = thread::spawn(move || {
-
-                let config_api = PrivateConfigApi {
-                    channel: clannel,
-                    config: (node_cfg.public_key, node_cfg.secret_key),
-                };
-                let public_config_api = PublicConfigApi {
-                    blockchain: blockchain,
-                };
-
-                let listen_address: SocketAddr =
-                    format!("127.0.0.1:{}", private_port).parse().unwrap();
-                info!("Private config service api started on {}", listen_address);
-
-                let mut router = Router::new();
-                config_api.wire(&mut router);
-                public_config_api.wire(&mut router);
-                let chain = iron::Chain::new(router);
-                iron::Iron::new(chain).http(listen_address).unwrap();
-            });
-            Some(thread)
-        } 
-        None => None, 
-    };
-
-    let public_api_thread = match public_port {
-        Some(port) => {
-            let channel = node.channel().clone();
-            let blockchain = blockchain.clone();
-            let thread = thread::spawn(move || {
-                let listen_address: SocketAddr = format!("127.0.0.1:{}", port).parse().unwrap();
-                info!("Timestamping service api started on {}", listen_address);
-
-                let mut router = Router::new();
-                let timestamping_api = PublicApi::new(blockchain, channel.clone());
-                timestamping_api.wire(&mut router);
-                let chain = iron::Chain::new(router);
-                iron::Iron::new(chain).http(listen_address).unwrap();
-            });
-            Some(thread)
-        } 
-        None => None, 
-    };
-
-    node.run().unwrap();
-    if let Some(thread) = public_api_thread {
-        thread.join().unwrap();
-    }
-    if let Some(thread) = private_config_api_thread {
-        thread.join().unwrap();
-    }
-}
-
->>>>>>> 541a71aa
 fn main() {
     exonum::crypto::init();
     exonum::helpers::init_logger().unwrap();
@@ -149,22 +77,7 @@
                                  .long("anchoring-network")
                                  .takes_value(true)
                                  .required(true)))
-<<<<<<< HEAD
         .subcommand(RunCommand::new());
-=======
-        .subcommand(RunCommand::new()
-                        .arg(Arg::with_name("PUBLIC_PORT")
-                                 .short("p")
-                                 .long("port")
-                                 .value_name("PUBLIC_PORT")
-                                 .help("Run http server on given port")
-                                 .takes_value(true))
-                        .arg(Arg::with_name("PRIVATE_PORT")
-                                 .long("maintainer-port")
-                                 .value_name("PRIVATE_PORT")
-                                 .help("Run http server on given port")
-                                 .takes_value(true)));
->>>>>>> 541a71aa
     let matches = app.get_matches();
 
     match matches.subcommand() {
@@ -185,17 +98,7 @@
                 .unwrap()
                 .parse()
                 .unwrap();
-<<<<<<< HEAD
-
             let fee: u64 = matches.value_of("ANCHORING_FEE").unwrap().parse().unwrap();
-
-=======
-            let fee: u64 = matches
-                .value_of("ANCHORING_FEE")
-                .unwrap()
-                .parse()
-                .unwrap();
->>>>>>> 541a71aa
             let network = match matches.value_of("ANCHORING_NETWORK").unwrap() {
                 "testnet" => Network::Testnet,
                 "bitcoin" => Network::Bitcoin,
@@ -229,15 +132,6 @@
             }
         }
         ("run", Some(matches)) => {
-<<<<<<< HEAD
-=======
-            let public_port: Option<u16> = matches
-                .value_of("PUBLIC_PORT")
-                .map(|x| x.parse().unwrap());
-            let private_port: Option<u16> = matches
-                .value_of("PRIVATE_PORT")
-                .map(|x| x.parse().unwrap());
->>>>>>> 541a71aa
             let path = RunCommand::node_config_path(matches);
             let db = RunCommand::db(matches);
             let cfg: ServicesConfig = ConfigFile::load(&path).unwrap();
@@ -250,12 +144,8 @@
                      Box::new(AnchoringService::new(anchoring_cfg.common, anchoring_cfg.node))];
 
             let blockchain = Blockchain::new(db, services);
-<<<<<<< HEAD
             let mut node = Node::new(blockchain.clone(), cfg.node.clone());
             node.run().unwrap();
-=======
-            run_node(blockchain, cfg.node, public_port, private_port);
->>>>>>> 541a71aa
         }
         _ => {
             panic!("Wrong subcommand");
