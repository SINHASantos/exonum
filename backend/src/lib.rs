--- conflicted
+++ resolved
@@ -20,26 +20,17 @@
 
 use serde::{Serialize, Serializer};
 use serde::de::{self, Deserialize, Deserializer};
-<<<<<<< HEAD
-use serde_json::value::ToJson;
-use serde_json::{Value, from_value};
 use iron::Handler;
 use router::Router;
-=======
-
->>>>>>> 0484053c
 
 use exonum::messages::{RawMessage, RawTransaction, FromRaw, Message, Error as MessageError};
 use exonum::crypto::{PublicKey, Hash, PUBLIC_KEY_LENGTH};
 use exonum::storage::{Map, Error, MerklePatriciaTable, MapTable, MerkleTable, List, View,
                       Result as StorageResult};
 use exonum::blockchain::{Service, Transaction};
-<<<<<<< HEAD
 use exonum::blockchain::ApiContext;
-=======
 use exonum::serialize::json::reexport as serde_json;
 use serde_json::{Value, to_value, from_value};
->>>>>>> 0484053c
 
 use wallet::Wallet;
 use tx_metarecord::TxMetaRecord;
