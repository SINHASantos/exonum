--- conflicted
+++ resolved
@@ -19,17 +19,6 @@
 [dependencies]
 exonum = { version = "0.12.0", path = "../../exonum" }
 exonum-derive = { version = "0.12.0", path = "../../components/derive" }
-<<<<<<< HEAD
-exonum-merkledb = { version = "0.12.0", path = "../../components/merkledb" }
-failure = "0.1.5"
-serde = "1.0.0"
-serde_derive = "1.0.0"
-serde_json = "1.0.0"
-protobuf = "2.8.0"
-
-[dev-dependencies]
-exonum-testkit = { version = "0.12.0", path = "../../testkit" }
-=======
 exonum-keys = { version = "0.12.0", path = "../../components/keys" }
 exonum-merkledb = { version = "0.12.0", path = "../../components/merkledb" }
 exonum-proto = { version = "0.12.0", path = "../../components/proto" }
@@ -42,7 +31,6 @@
 
 [dev-dependencies]
 exonum-testkit = { version = "0.12.0", path = "../../test-suite/testkit" }
->>>>>>> a6e0bf66
 rand = "0.7"
 pretty_assertions = "0.6.1"
 assert_matches = "1.2.0"
