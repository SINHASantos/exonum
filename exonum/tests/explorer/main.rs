--- conflicted
+++ resolved
@@ -72,55 +72,6 @@
     assert_eq!(snapshot.for_core().transactions_len(), 1);
     assert!(explorer.block(Height(2)).is_none());
 
-<<<<<<< HEAD
-    {
-        let explorer = BlockchainExplorer::new(&blockchain);
-        let snapshot = blockchain.snapshot();
-        let schema = Schema::new(&snapshot);
-        assert_eq!(explorer.height(), Height(1));
-        assert_eq!(schema.transactions_len(), 1);
-        assert!(explorer.block(Height(2)).is_none());
-
-        let block = explorer.block(Height(1)).unwrap();
-        assert_eq!(block.len(), 1);
-        let tx_info = block.transaction(0).unwrap();
-        assert_eq!(*tx_info.location(), TxLocation::new(Height(1), 0));
-        assert_eq!(tx_info.status(), Ok(()));
-        assert_eq!(tx_info.content().signed_message(), &tx_alice);
-        assert_eq!(
-            tx_info.content().signed_message().hash(),
-            block.transaction_hashes()[0]
-        );
-
-        let tx_info = explorer.transaction(&tx_alice.hash()).unwrap();
-        assert!(!tx_info.is_in_pool());
-        assert!(tx_info.is_committed());
-        assert_eq!(tx_info.content().signed_message(), &tx_alice);
-
-        let tx_info = match tx_info {
-            TransactionInfo::Committed(info) => info,
-            tx => panic!("{:?}", tx),
-        };
-        assert_eq!(*tx_info.location(), TxLocation::new(Height(1), 0));
-        assert_eq!(
-            serde_json::to_value(&tx_info).unwrap(),
-            json!({
-                "content": {
-                    "debug": payload_alice,
-                    "message": messages::to_hex_string(&tx_alice),
-                    "service_id": SERVICE_ID,
-                },
-                "location": {
-                    "block_height": 1,
-                    "position_in_block": 0,
-                },
-                "location_proof": tx_info.location_proof(), // too complicated to check
-                "status": { "type": "success" },
-                "time": tx_info.time(),
-            })
-        );
-    }
-=======
     let block = explorer.block(Height(1)).unwrap();
     assert_eq!(block.len(), 1);
     let tx_info = block.transaction(0).unwrap();
@@ -131,7 +82,6 @@
         tx_info.content().object_hash(),
         block.transaction_hashes()[0]
     );
->>>>>>> a6e0bf66
 
     let tx_info = explorer.transaction(&tx_alice.object_hash()).unwrap();
     assert!(!tx_info.is_in_pool());
@@ -174,15 +124,7 @@
     assert_eq!(
         serde_json::to_value(&tx_info).unwrap(),
         json!({
-<<<<<<< HEAD
-            "content": {
-                    "debug": payload_bob,
-                    "message": messages::to_hex_string(&tx_bob),
-                    "service_id": SERVICE_ID,
-            },
-=======
             "content": tx_bob,
->>>>>>> a6e0bf66
             "location": {
                 "block_height": 2,
                 "position_in_block": 0,
@@ -204,15 +146,7 @@
     assert_eq!(
         serde_json::to_value(&tx_info).unwrap(),
         json!({
-<<<<<<< HEAD
-            "content": {
-                    "debug": payload_transfer,
-                    "message": messages::to_hex_string(&tx_transfer),
-                    "service_id": SERVICE_ID,
-            },
-=======
             "content": tx_transfer,
->>>>>>> a6e0bf66
             "location": {
                 "block_height": 2,
                 "position_in_block": 1,
