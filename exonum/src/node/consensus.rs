use std::collections::HashSet;

use crypto::{Hash, PublicKey, HexValue};
use blockchain::{Schema, Transaction};
use messages::{ConsensusMessage, Propose, Prevote, Precommit, Message, RequestPropose,
               RequestTransactions, RequestPrevotes, RequestBlock, Block, RawTransaction};
use storage::{Map, Patch};
use events::Channel;
use super::{NodeHandler, Round, Height, RequestData, ExternalMessage, NodeTimeout};

// TODO reduce view invokations
impl<S> NodeHandler<S>
    where S: Channel<ApplicationEvent = ExternalMessage, Timeout = NodeTimeout>
{
    #[cfg_attr(feature="flame_profile", flame)]
    pub fn handle_consensus(&mut self, msg: ConsensusMessage) {
        // Ignore messages from previous and future height
        if msg.height() < self.state.height() || msg.height() > self.state.height() + 1 {
            warn!("Received consensus message from other height: msg.height={}, self.height={}",
                  msg.height(),
                  self.state.height());
            return;
        }

        // Queued messages from next height or round
        // TODO: shoud we ignore messages from far rounds?
        if msg.height() == self.state.height() + 1 || msg.round() > self.state.round() {
            trace!("Received consensus message from future round: msg.height={}, msg.round={}, \
                    self.height={}, self.round={}",
                   msg.height(),
                   msg.round(),
                   self.state.height(),
                   self.state.round());
            self.state.add_queued(msg);
            return;
        }

        let key = match self.state.public_key_of(msg.validator()) {
            Some(public_key) => {
<<<<<<< HEAD
                if !msg.verify(&public_key) {
                    error!("Received message with incorrect signature, msg={:?}", msg);
=======
                if !msg.verify(public_key) {
                    error!("Received consensus message with incorrect signature, msg={:?}", msg);
>>>>>>> dfafe708
                    return;
                }
                public_key
            }
            None => {
                error!("Received message from incorrect validator, msg={:?}", msg);
                return;
            }
        };

        trace!("Handle message={:?}", msg);
        match msg {
            ConsensusMessage::Propose(msg) => self.handle_propose(key, msg),
            ConsensusMessage::Prevote(msg) => self.handle_prevote(key, msg),
            ConsensusMessage::Precommit(msg) => self.handle_precommit(key, msg),
        }
    }

    pub fn handle_propose(&mut self, from: PublicKey, msg: Propose) {
        debug_assert_eq!(Some(from), self.state.public_key_of(msg.validator()));

        // Check prev_hash
        if msg.prev_hash() != self.state.last_hash() {
            error!("Received propose with wrong last_block_hash msg={:?}", msg);
            return;
        }

        // Check leader
        if msg.validator() != self.state.leader(msg.round()) {
            error!("Wrong propose leader detected: actual={}, expected={}",
                   msg.validator(),
                   self.state.leader(msg.round()));
            return;
        }

        let view = self.blockchain.view();
        // Check that transactions are not commited yet
        for hash in msg.transactions() {
            if Schema::new(&view).transactions().get(hash).unwrap().is_some() {
                error!("Received propose with already commited transaction, msg={:?}",
                       msg);
                return;
            }
        }

        if self.state.propose(&msg.hash()).is_some() {
            return;
        }

        trace!("Handle propose");
        // Add propose
        let (hash, has_unknown_txs) = match self.state.add_propose(msg.clone()) {
            Some(state) => (state.hash(), state.has_unknown_txs()),
            None => return,
        };

        // Remove request info
        let known_nodes = self.remove_request(RequestData::Propose(hash));

        if has_unknown_txs {
            trace!("REQUEST TRANSACTIONS!!!");
            self.request(RequestData::Transactions(hash), from);

            for node in known_nodes {
                self.request(RequestData::Transactions(hash), node);
            }
        } else {
            self.has_full_propose(hash, msg.round());
        }
    }

    // TODO write helper function which returns Result
    pub fn handle_block(&mut self, msg: Block) {
        // Request are sended to us
        if msg.to() != self.state.consensus_public_key() {
            error!("Received block that intended for another peer, to={}, from={}",
                   msg.to().to_hex(),
                   msg.from().to_hex());
            return;
        }

        if !self.state.whitelist().allow(msg.from()) {
            error!("Received request message from peer = {:?} which not in whitelist.", msg.from());
            return;
        }

        if !msg.verify_signature(msg.from()) {
            error!("Received block with incorrect signature, msg={:?}", msg);
            return;
        }

        trace!("Handle block");

        let block = msg.block();
        let block_hash = block.hash();

        // TODO add block with greater height to queue
        if self.state.height() != block.height() {
            return;
        }

        // Check block content
        if block.prev_hash() != &self.last_block_hash() {
            error!("Received block prev_hash is distinct from the one in db, \
                    block={:?}, block.prev_hash={:?}, db.last_block_hash={:?}",
                   msg, *block.prev_hash(), self.last_block_hash());
            return;
        }

        if let Err(err) = self.verify_precommits(&msg.precommits(), &block_hash, block.height()) {
            error!("{}, block={:?}", err, msg);
            return;
        }

        if self.state.block(&block_hash).is_none() {
            let view = &self.blockchain.view();
            let schema = Schema::new(view);
            // Verify transactions
            let mut tx_hashes = Vec::new();
            for raw in msg.transactions() {
                if let Some(tx) = self.blockchain.tx_from_raw(raw) {
                    let hash = tx.hash();
                    if schema.transactions().get(&hash).unwrap().is_some() {
                        error!("Received block with already committed transaction, block={:?}",
                               msg);
                        return;
                    }
                    if !tx.verify() {
                        error!("Incorrect transaction in block detected, block={:?}", msg);
                        return;
                    }
                    self.state.add_transaction(hash, tx);
                    tx_hashes.push(hash);
                } else {
                    error!("Unknown transaction in block detected, block={:?}", msg);
                    return;
                }
            }

            let (block_hash, patch) = self.create_block(block.proposer_id(),
                                                        block.height(),
                                                        tx_hashes.as_slice());
            // Verify block_hash
            if block_hash != block.hash() {
                panic!("Block_hash incorrect in received block={:?}", msg);
            }

            // Commit block
            self.state.add_block(block_hash, patch, tx_hashes, block.proposer_id());
        }
        self.commit(block_hash, msg.precommits().iter(), None);
        self.request_next_block();
    }

    pub fn has_full_propose(&mut self, hash: Hash, propose_round: Round) {
        // Send prevote
        if self.state.locked_round() == 0 {
            if self.state.is_validator() && !self.state.have_prevote(propose_round) {
                self.broadcast_prevote(propose_round, &hash);
            } else {
                // TODO: what if we HAVE prevote for the propose round?
            }
        }

        // Lock to propose
        // TODO: avoid loop here
        let start_round = ::std::cmp::max(self.state.locked_round() + 1, propose_round);
        for round in start_round..self.state.round() + 1 {
            if self.state.has_majority_prevotes(round, hash) {
                self.has_majority_prevotes(round, &hash);
            }
        }

        // Commit propose
        for (round, block_hash) in self.state.unknown_propose_with_precommits(&hash) {
            // Execute block and get state hash
            let our_block_hash = self.execute(&hash);

            if our_block_hash != block_hash {
                panic!("Full propose: wrong state hash");
            }

            let precommits = self.state
                .precommits(round, our_block_hash)
                .to_vec();
            self.commit(our_block_hash, precommits.iter(), Some(propose_round));
        }
    }

    pub fn handle_prevote(&mut self, from: PublicKey, msg: Prevote) {
        trace!("Handle prevote");

        debug_assert_eq!(Some(from), self.state.public_key_of(msg.validator()));

        // Add prevote
        let has_consensus = self.state.add_prevote(&msg);

        // Request propose or transactions
        let has_propose_with_txs = self.request_propose_or_txs(msg.propose_hash(), from);

        // Request prevotes
        if msg.locked_round() > self.state.locked_round() {
            self.request(RequestData::Prevotes(msg.locked_round(), *msg.propose_hash()),
                         from);
        }

        // Lock to propose
        if has_consensus && has_propose_with_txs {
            self.has_majority_prevotes(msg.round(), msg.propose_hash());
        }
    }

    pub fn has_majority_prevotes(&mut self, prevote_round: Round, propose_hash: &Hash) {
        // Remove request info
        self.remove_request(RequestData::Prevotes(prevote_round, *propose_hash));
        // Lock to propose
        if self.state.locked_round() < prevote_round && self.state.propose(propose_hash).is_some() {
            self.lock(prevote_round, *propose_hash);
        }
    }

    pub fn has_majority_precommits(&mut self,
                                   round: Round,
                                   propose_hash: &Hash,
                                   block_hash: &Hash) {
        // Check if propose is known.
        if self.state.propose(propose_hash).is_none() {
            self.state.add_unknown_propose_with_precommits(round, *propose_hash, *block_hash);
            return;
        }

        // Request transactions if needed.
        let proposer = {
            let propose_state = self.state.propose(propose_hash).unwrap();
            if propose_state.has_unknown_txs() {
                Some(self.state.public_key_of(propose_state.message().validator()).unwrap())
            } else {
                None
            }
        };
        if let Some(proposer) = proposer {
            self.request(RequestData::Transactions(*propose_hash), proposer);
            return;
        }

        // Execute block and get state hash
        let our_block_hash = self.execute(propose_hash);
        assert_eq!(&our_block_hash, block_hash, "Our block_hash different from precommits one.");

        // Commit.
        let precommits = self.state
            .precommits(round, our_block_hash)
            .to_vec();
        self.commit(our_block_hash, precommits.iter(), Some(round));
    }

    pub fn lock(&mut self, prevote_round: Round, propose_hash: Hash) {
        trace!("MAKE LOCK {:?} {:?}", prevote_round, propose_hash);
        for round in prevote_round..self.state.round() + 1 {
            // Send prevotes
            if self.state.is_validator() && !self.state.have_prevote(round) {
                    self.broadcast_prevote(round, &propose_hash);
            }
            
            // Change lock
            if self.state.has_majority_prevotes(round, propose_hash) {
                self.state.lock(round, propose_hash);
                // Send precommit
                if self.state.is_validator() && !self.state.have_incompatible_prevotes() {
                    // Execute block and get state hash
                    let block_hash = self.execute(&propose_hash);
                    self.broadcast_precommit(round, &propose_hash, &block_hash);
                    // Commit if has consensus
                    if self.state.has_majority_precommits(round, block_hash) {
                        self.has_majority_precommits(round, &propose_hash, &block_hash);
                        return;
                    }
                }
                // Remove request info
                self.remove_request(RequestData::Prevotes(round, propose_hash));
            }
        }
    }

    pub fn handle_precommit(&mut self, from: PublicKey, msg: Precommit) {
        trace!("Handle precommit");

        debug_assert_eq!(Some(from), self.state.public_key_of(msg.validator()));

        // Add precommit
        let has_consensus = self.state.add_precommit(&msg);

        // Request propose
        if self.state.propose(msg.propose_hash()).is_none() {
            self.request(RequestData::Propose(*msg.propose_hash()), from);
        }

        // Request prevotes
        // TODO: If Precommit sender in on a greater height, then it cannot have +2/3 prevotes.
        // So can we get rid of useless sending RequestPrevotes message?
        if msg.round() > self.state.locked_round() {
            self.request(RequestData::Prevotes(msg.round(), *msg.propose_hash()),
                         from);
        }

        // Has majority precommits
        if has_consensus {
            self.has_majority_precommits(msg.round(), msg.propose_hash(), msg.block_hash());
        }
    }

    // FIXME: push precommits into storage
    pub fn commit<'a, I: Iterator<Item = &'a Precommit>>(&mut self,
                                                         block_hash: Hash,
                                                         precommits: I,
                                                         round: Option<Round>) {
        trace!("COMMIT {:?}", block_hash);

        // Merge changes into storage
        let (commited_txs, new_txs, proposer) = {
            let (txs_count, proposer) = {
                let block_state = self.state.block(&block_hash).unwrap();
                (block_state.txs().len(), block_state.proposer_id())
            };

            let txs = self.blockchain
                .commit(&mut self.state, block_hash, precommits)
                .unwrap();

            (txs_count, txs, proposer)
        };

        let height = self.state.height();

        // Update state to new height
        self.state.new_height(&block_hash, self.channel.get_time());

        info!("COMMIT ====== height={}, proposer={}, round={}, commited={}, pool={}, hash={}",
              height,
              proposer,
              round.map(|x| x.to_string()).unwrap_or_else(|| "?".into()),
              commited_txs,
              self.state.transactions().len(),
              block_hash.to_hex(),
              );

        // TODO: reset status timeout.
        self.broadcast_status();
        self.add_status_timeout();
           
        let timeout = self.timeout_adjuster.adjust_timeout(&self.state, self.blockchain.view());
        self.state.set_propose_timeout(timeout);

        // Handle queued transactions from services
        for tx in new_txs {
            debug_assert!(tx.verify());
            self.handle_incoming_tx(tx);
        }

        // Add timeout for first round
        self.add_round_timeout();
        // Send propose we is leader
        if self.state.is_leader() {
            self.add_propose_timeout();
        }

        // Handle queued messages
        for msg in self.state.queued() {
            self.handle_consensus(msg);
        }
    }

    #[cfg_attr(feature="flame_profile", flame)]
    pub fn handle_tx(&mut self, msg: RawTransaction) {
        trace!("Handle transaction");
        let hash = msg.hash();
        let tx = {
            let service_id = msg.service_id();
            if let Some(tx) = self.blockchain.tx_from_raw(msg) {
                tx
            } else {
                error!("Received transaction with unknown service_id={}",
                       service_id);
                return;
            }
        };

        // Make sure that it is new transaction
        if self.state.transactions().contains_key(&hash) {
            return;
        }

        let view = self.blockchain.view();
        if Schema::new(&view).transactions().get(&hash).unwrap().is_some() {
            return;
        }

        if !tx.verify() {
            return;
        }

        let full_proposes = self.state.add_transaction(hash, tx);
        // Go to has full propose if we get last transaction
        for (hash, round) in full_proposes {
            self.remove_request(RequestData::Transactions(hash));
            self.has_full_propose(hash, round);
        }
    }

    pub fn handle_incoming_tx(&mut self, msg: Box<Transaction>) {
        trace!("Handle incoming transaction");
        let hash = msg.hash();

        // Make sure that it is new transaction
        if self.state.transactions().contains_key(&hash) {
            return;
        }

        let view = self.blockchain.view();
        if Schema::new(&view).transactions().get(&hash).unwrap().is_some() {
            return;
        }

        // Broadcast transaction to validators
        trace!("Broadcast transactions: {:?}", msg.raw());
        self.broadcast(msg.raw());

        let full_proposes = self.state.add_transaction(hash, msg);
        // Go to has full propose if we get last transaction
        for (hash, round) in full_proposes {
            self.remove_request(RequestData::Transactions(hash));
            self.has_full_propose(hash, round);
        }
    }

    pub fn handle_round_timeout(&mut self, height: Height, round: Round) {
        // TODO debug asserts?
        if height != self.state.height() {
            return;
        }
        if round != self.state.round() {
            return;
        }
        warn!("ROUND TIMEOUT height={}, round={}", height, round);

        // Update state to new round
        self.state.new_round();

        // Add timeout for this round
        self.add_round_timeout();
        
        if !self.state.is_validator() {
            return;
        }

        // Send prevote if we are locked or propose if we are leader
        if let Some(hash) = self.state.locked_propose() {
            let round = self.state.round();
            let has_majority_prevotes = self.broadcast_prevote(round, &hash);
            if has_majority_prevotes {
                self.has_majority_prevotes(round, &hash);
            }
        } else if self.state.is_leader() {
            self.add_propose_timeout();
        }

        // Handle queued messages
        for msg in self.state.queued() {
            self.handle_consensus(msg);
        }
    }

    pub fn handle_propose_timeout(&mut self, height: Height, round: Round) {
        // TODO debug asserts?
        if height != self.state.height() {
            // It is too late
            return;
        }
        if round != self.state.round() {
            return;
        }
        if self.state.locked_propose().is_some() {
            return;
        }
        let validator_id = self.state.validator_state().as_ref().map(|validator_state| {
            validator_state.id()
        });
        if let Some(validator_id) = validator_id { 
            if self.state.have_prevote(round) {
                return;
            }

            info!("I AM LEADER!!! pool = {}", self.state.transactions().len());

            let round = self.state.round();
            let max_count = ::std::cmp::min(self.txs_block_limit() as usize,
                                            self.state.transactions().len());
            let txs: Vec<Hash> = self.state
                .transactions()
                .keys()
                .take(max_count)
                .cloned()
                .collect();
            let propose = Propose::new(validator_id,
                                    self.state.height(),
                                    round,
                                    self.state.last_hash(),
                                    &txs,
                                    self.state.consensus_secret_key());
            trace!("Broadcast propose: {:?}", propose);
            self.broadcast(propose.raw());

            // Save our propose into state
            let hash = self.state.add_self_propose(propose);

            // Send prevote
            let has_majority_prevotes = self.broadcast_prevote(round, &hash);
            if has_majority_prevotes {
                self.has_majority_prevotes(round, &hash);
            }
        }
    }

    pub fn handle_request_timeout(&mut self, data: RequestData, peer: Option<PublicKey>) {
        trace!("!!!!!!!!!!!!!!!!!!! HANDLE REQUEST TIMEOUT");
        // FIXME: check height?
        if let Some(peer) = self.state.retry(&data, peer) {
            self.add_request_timeout(data.clone(), Some(peer));

            let message = match data {
                RequestData::Propose(ref propose_hash) => {
                    RequestPropose::new(self.state.consensus_public_key(),
                                        &peer,
                                        self.state.height(),
                                        propose_hash,
                                        self.state.consensus_secret_key())
                        .raw()
                        .clone()
                }
                RequestData::Transactions(ref propose_hash) => {
                    let txs: Vec<_> = self.state
                        .propose(propose_hash)
                        .unwrap()
                        .unknown_txs()
                        .iter()
                        .cloned()
                        .collect();
                    RequestTransactions::new(self.state.consensus_public_key(),
                                             &peer,
                                             &txs,
                                             self.state.consensus_secret_key())
                        .raw()
                        .clone()
                }
                RequestData::Prevotes(round, ref propose_hash) => {
                    RequestPrevotes::new(self.state.consensus_public_key(),
                                         &peer,
                                         self.state.height(),
                                         round,
                                         propose_hash,
                                         self.state.known_prevotes(round, propose_hash),
                                         self.state.consensus_secret_key())
                        .raw()
                        .clone()
                }
                RequestData::Block(height) => {
                    RequestBlock::new(self.state.consensus_public_key(),
                                      &peer,
                                      height,
                                      self.state.consensus_secret_key())
                        .raw()
                        .clone()
                }
            };
            trace!("!!!!!!!!!!!!!!!!!!! Send request {:?} to peer {:?}",
                   data,
                   peer);
            self.send_to_peer(peer, &message);
        }
    }

    pub fn create_block(&mut self,
                        proposer_id: u16,
                        height: Height,
                        tx_hashes: &[Hash])
                        -> (Hash, Patch) {
        self.blockchain
            .create_patch(proposer_id, height, tx_hashes, self.state.transactions())
            .unwrap()
    }

    // FIXME: remove this bull shit
    #[cfg_attr(feature="flame_profile", flame)]
    pub fn execute(&mut self, propose_hash: &Hash) -> Hash {
        let propose = self.state
            .propose(propose_hash)
            .unwrap()
            .message()
            .clone();

        let tx_hashes = propose.transactions().to_vec();

        let (block_hash, patch) = self.create_block(propose.validator(),
                                                    propose.height(),
                                                    tx_hashes.as_slice());
        // Save patch
        self.state.add_block(block_hash, patch, tx_hashes, propose.validator());
        block_hash
    }

    pub fn request_propose_or_txs(&mut self, propose_hash: &Hash, key: PublicKey) -> bool {
        let requested_data = match self.state.propose(propose_hash) {
            Some(state) => {
                // Request transactions
                if state.has_unknown_txs() {
                    Some(RequestData::Transactions(*propose_hash))
                } else {
                    None
                }
            }
            None => {
                // Request propose
                Some(RequestData::Propose(*propose_hash))
            }
        };

        if let Some(data) = requested_data.clone() {
            self.request(data, key);
            false
        } else {
            true
        }
    }

    pub fn request_next_block(&mut self) {
        // TODO randomize next peer
        let heights:Vec<_> = self.state.nodes_with_bigger_height().into_iter().cloned().collect();
        if !heights.is_empty() {
            for peer in heights {
                if self.state.peers().contains_key(&peer) {
                    let height = self.state.height();
                    self.request(RequestData::Block(height), peer);
                    break;
                }
            }
        }
    }

    pub fn remove_request(&mut self, data: RequestData) -> HashSet<PublicKey> {
        // TODO: clear timeout
        self.state.remove_request(&data)
    }

    pub fn broadcast_prevote(&mut self, round: Round, propose_hash: &Hash) -> bool {
        let validator_id = self.state.validator_state().as_ref().map(|s|s.id()).expect("called broadcast_prevote in Auditor node.");
        let locked_round = self.state.locked_round();
        let prevote = Prevote::new(validator_id,
                                self.state.height(),
                                round,
                                propose_hash,
                                locked_round,
                                self.state.consensus_secret_key());
        let has_majority_prevotes = self.state.add_prevote(&prevote);
        trace!("Broadcast prevote: {:?}", prevote);
        self.broadcast(prevote.raw());
        has_majority_prevotes
    }

    pub fn broadcast_precommit(&mut self, round: Round, propose_hash: &Hash, block_hash: &Hash) {
        let validator_id = self.state.validator_state().as_ref().map(|s|s.id()).expect("called broadcast_prevote in Auditor node.");
        let precommit = Precommit::new(validator_id,
                                        self.state.height(),
                                        round,
                                        propose_hash,
                                        block_hash,
                                        self.channel.get_time(),
                                        self.state.consensus_secret_key());
        self.state.add_precommit(&precommit);
        trace!("Broadcast precommit: {:?}", precommit);
        self.broadcast(precommit.raw());
    }

    fn verify_precommits(&self,
                         precommits: &[Precommit],
                         block_hash: &Hash,
                         block_height: Height)
                         -> Result<(), String> {
        if precommits.len() < self.state.majority_count() {
            return Err("Received block without consensus".to_string());
        }
        else if precommits.len() > self.state.validators().len() {
            return Err("Wrong precommits count in block".to_string());
        }

        let mut validators = HashSet::with_capacity(precommits.len());
        let round = precommits[0].round();
        for precommit in precommits {
            if !validators.insert(precommit.validator()) {
                return Err("Several precommits from one validator in block".to_string())
            }

            self.verify_precommit(block_hash, block_height, round, precommit)?;
        }

        Ok(())
    }

    fn verify_precommit(&self,
                        block_hash: &Hash,
                        block_height: Height,
                        precommit_round: Round,
                        precommit: &Precommit)
                        -> Result<(), String> {
        if let Some(pub_key) = self.state.public_key_of(precommit.validator()) {
            if !precommit.verify_signature(&pub_key) {
                let e = format!("Received wrong signed precommit, precommit={:?}", precommit);
                return Err(e);
            }
            if precommit.block_hash() != block_hash {
                let e = format!("Received precommit with wrong block_hash, precommit={:?}",
                                precommit);
                return Err(e);
            }
            if precommit.height() != block_height {
                let e = format!("Received precommit with wrong height, precommit={:?}",
                                precommit);
                return Err(e);
            }
            if precommit.round() != precommit_round {
                let e = format!("Received precommits with the different rounds, precommit={:?}",
                                precommit);
                return Err(e);
            }
        } else {
            let e = format!("Received precommit with wrong validator, precommit={:?}",
                            precommit);
            return Err(e);
        }
        Ok(())
    }
}<|MERGE_RESOLUTION|>--- conflicted
+++ resolved
@@ -37,13 +37,8 @@
 
         let key = match self.state.public_key_of(msg.validator()) {
             Some(public_key) => {
-<<<<<<< HEAD
-                if !msg.verify(&public_key) {
-                    error!("Received message with incorrect signature, msg={:?}", msg);
-=======
                 if !msg.verify(public_key) {
                     error!("Received consensus message with incorrect signature, msg={:?}", msg);
->>>>>>> dfafe708
                     return;
                 }
                 public_key
