// Copyright 2019 The Exonum Team
//
// Licensed under the Apache License, Version 2.0 (the "License");
// you may not use this file except in compliance with the License.
// You may obtain a copy of the License at
//
//   http://www.apache.org/licenses/LICENSE-2.0
//
// Unless required by applicable law or agreed to in writing, software
// distributed under the License is distributed on an "AS IS" BASIS,
// WITHOUT WARRANTIES OR CONDITIONS OF ANY KIND, either express or implied.
// See the License for the specific language governing permissions and
// limitations under the License.

use rand::Rng;

use super::{NodeHandler, NodeRole, RequestData};
use crate::crypto::PublicKey;
use crate::events::error::LogError;
use crate::events::network::ConnectedPeerAddr;
use crate::helpers::Height;
use crate::messages::{Connect, Message, PeersRequest, Responses, Service, Status, Verified};

impl NodeHandler {
    /// Redirects message to the corresponding `handle_...` function.
    pub fn handle_message(&mut self, msg: Message) {
        match msg {
            Message::Consensus(msg) => self.handle_consensus(msg),
            Message::Requests(ref msg) => self.handle_request(msg),

            Message::Service(Service::Connect(msg)) => self.handle_connect(msg),
            Message::Service(Service::Status(msg)) => self.handle_status(&msg),
            // ignore tx duplication error,
            Message::Service(Service::AnyTx(msg)) => drop(self.handle_tx(msg)),
            Message::Responses(Responses::BlockResponse(msg)) => {
                self.handle_block(&msg).log_error()
            }
            Message::Responses(Responses::TransactionsResponse(msg)) => {
                self.handle_txs_batch(&msg).log_error()
            }
        }
    }

    /// Handles the `Connected` event. Node's `Connect` message is sent as response
    /// if received `Connect` message is correct.
    pub fn handle_connected(&mut self, address: &ConnectedPeerAddr, connect: Verified<Connect>) {
        info!("Received Connect message from peer: {:?}", address);
        // TODO: use `ConnectInfo` instead of connect-messages. (ECR-1452)
        self.state.add_connection(connect.author(), address.clone());
        self.handle_connect(connect);
    }

    /// Handles the `Disconnected` event. Node will try to connect to that address again if it was
    /// in the validators list.
    pub fn handle_disconnected(&mut self, key: PublicKey) {
        info!("Disconnected from: {}", key);
        self.remove_peer_with_addr(key);
    }

    /// Handles the `UnableConnectToPeer` event. Node will try to connect to that address again
    /// if it was in the validators list.
    pub fn handle_unable_to_connect(&mut self, key: PublicKey) {
        info!("Could not connect to: {}", key);
        self.remove_peer_with_addr(key);
    }

    /// Removes peer from the state and from the cache. Node will try to connect to that address
    /// again if it was in the validators list.
    fn remove_peer_with_addr(&mut self, key: PublicKey) {
        self.state.remove_peer_with_pubkey(&key);
        self.blockchain.remove_peer_with_pubkey(&key);
        let is_validator = self.state.peer_is_validator(&key);
        let in_connect_list = self.state.peer_in_connect_list(&key);
        if is_validator && in_connect_list {
            self.connect(key);
        }
    }

    /// Handles the `Connect` message and connects to a peer as result.
    pub fn handle_connect(&mut self, message: Verified<Connect>) {
        // TODO Add spam protection (ECR-170)
        // TODO: drop connection if checks have failed. (ECR-1837)
        let address = message.payload().host.clone();
        if address == self.state.our_connect_message().payload().host {
            trace!("Received Connect with same address as our external_address.");
            return;
        }

        let public_key = message.author();
        if public_key == self.state.our_connect_message().author() {
            trace!("Received Connect with same pub_key as ours.");
            return;
        }

        if !self.state.connect_list().is_peer_allowed(&public_key) {
            error!(
                "Received connect message from {:?} peer which not in ConnectList.",
                public_key
            );
            return;
        }

        // Check if we have another connect message from peer with the given public_key.
        let mut need_connect = true;
        if let Some(saved_message) = self.state.peers().get(&public_key) {
            if saved_message.payload().time() > message.payload().time() {
                error!("Received outdated Connect message from {}", address);
                return;
            } else if saved_message.payload().time() < message.payload().time() {
                need_connect = saved_message.payload().host != message.payload().host;
            } else if saved_message.payload().host == message.payload().host {
                need_connect = false;
            } else {
                error!("Received weird Connect message from {}", address);
                return;
            }
            if saved_message.payload().host != message.payload().host {
                info!(
                    "Updating connect list for peer: {} with new addr: {}",
                    public_key,
                    message.payload().host
                );
                self.state
                    .connect_list()
                    .update_peer(&public_key, message.payload().host.to_string())
            }
        }
        self.state.add_peer(public_key, message.clone());
        info!(
            "Received Connect message from {}. Need to connect: {}",
            address, need_connect,
        );
        self.blockchain.save_peer(&public_key, message);
        if need_connect {
            // TODO: reduce double sending of connect message
            info!("Send Connect message to {}", address);
            //TODO: remove responding connect [ECR-2385]
            self.connect(public_key);
        }
    }

    /// Handles the `Status` message. Node sends `BlockRequest` as response if height in the
    /// message is higher than node's height.
    pub fn handle_status(&mut self, msg: &Verified<Status>) {
        let height = self.state.height();
        trace!(
            "HANDLE STATUS: current height = {}, msg height = {}",
            height,
            msg.payload().height()
        );

        if !self.state.connect_list().is_peer_allowed(&msg.author()) {
            error!(
                "Received status message from peer = {:?} which not in ConnectList.",
                msg.author()
            );
            return;
        }

        let peer = msg.author();

        // Handle message from future height
<<<<<<< HEAD
        if msg.height() > height {
=======
        if msg.payload().height() > height {
            let peer = msg.author();

>>>>>>> a6e0bf66
            // Check validator height info
            if msg.payload().height() > self.state.node_height(&peer) {
                // Update validator height
                self.state.set_node_height(peer, msg.payload().height());
            }

            // Request block
            self.request(RequestData::Block(height), peer);
        }

<<<<<<< HEAD
        if self.uncommitted_txs_count() == 0 && msg.pool_size() > 0 {
=======
        if self.uncommitted_txs_count() == 0 && msg.payload().pool_size > 0 {
>>>>>>> a6e0bf66
            self.request(RequestData::PoolTransactions, peer);
        }
    }

    /// Handles the `PeersRequest` message. Node sends `Connect` messages of other peers as result.
    pub fn handle_request_peers(&mut self, msg: &Verified<PeersRequest>) {
        let peers = self.state.peers().values().cloned().collect::<Vec<_>>();

        trace!(
            "HANDLE REQUEST PEERS: Sending {:?} peers to {:?}",
            peers,
            msg.author()
        );

        for peer in peers {
            self.send_to_peer(msg.author(), peer);
        }
    }

    /// Handles `NodeTimeout::Status`, broadcasts the `Status` message if it isn't outdated as
    /// result.
    pub fn handle_status_timeout(&mut self, height: Height) {
        if self.state.height() == height {
            self.broadcast_status();
            self.add_status_timeout();
        }
    }
    /// Handles `NodeTimeout::PeerExchange`. Node sends the `PeersRequest` to a random peer.
    pub fn handle_peer_exchange_timeout(&mut self) {
        if !self.state.peers().is_empty() {
            let to = self.state.peers().len();
            let gen_peer_id = || -> usize {
                let mut rng = rand::thread_rng();
                rng.gen_range(0, to)
            };

            let peer = self
                .state
                .peers()
                .iter()
                .nth(gen_peer_id())
                .map(|x| x.1.clone())
                .unwrap();
            let msg = PeersRequest::new(peer.author());
            trace!(
                "Request peers from peer with addr {:?}",
                peer.payload().host
            );
            let message = self.sign_message(msg);
            self.send_to_peer(peer.author(), message);
        }
        self.add_peer_exchange_timeout();
    }
    /// Handles `NodeTimeout::UpdateApiState`.
    /// Node update internal `ApiState` and `NodeRole`.
    pub fn handle_update_api_state_timeout(&mut self) {
        self.api_state.update_node_state(&self.state);
        // FIXME Add special event to update state [ECR-3222]
        self.node_role = NodeRole::new(self.state.validator_id());
        self.add_update_api_state_timeout();
    }

    /// Broadcasts the `Status` message to all peers.
    pub fn broadcast_status(&mut self) {
<<<<<<< HEAD
        let hash = self.blockchain.last_hash();
        let pool_size = self.uncommitted_txs_count();
        let status = Status::new(self.state.height(), &hash, pool_size);
=======
        let status = Status {
            height: self.state.height(),
            last_hash: self.blockchain.as_ref().last_hash(),
            pool_size: self.uncommitted_txs_count(),
        };
>>>>>>> a6e0bf66
        trace!("Broadcast status: {:?}", status);

        let message = self.sign_message(status);
        self.broadcast(message);
    }
}<|MERGE_RESOLUTION|>--- conflicted
+++ resolved
@@ -160,13 +160,9 @@
         let peer = msg.author();
 
         // Handle message from future height
-<<<<<<< HEAD
-        if msg.height() > height {
-=======
         if msg.payload().height() > height {
             let peer = msg.author();
 
->>>>>>> a6e0bf66
             // Check validator height info
             if msg.payload().height() > self.state.node_height(&peer) {
                 // Update validator height
@@ -177,11 +173,7 @@
             self.request(RequestData::Block(height), peer);
         }
 
-<<<<<<< HEAD
-        if self.uncommitted_txs_count() == 0 && msg.pool_size() > 0 {
-=======
         if self.uncommitted_txs_count() == 0 && msg.payload().pool_size > 0 {
->>>>>>> a6e0bf66
             self.request(RequestData::PoolTransactions, peer);
         }
     }
@@ -246,17 +238,11 @@
 
     /// Broadcasts the `Status` message to all peers.
     pub fn broadcast_status(&mut self) {
-<<<<<<< HEAD
-        let hash = self.blockchain.last_hash();
-        let pool_size = self.uncommitted_txs_count();
-        let status = Status::new(self.state.height(), &hash, pool_size);
-=======
         let status = Status {
             height: self.state.height(),
             last_hash: self.blockchain.as_ref().last_hash(),
             pool_size: self.uncommitted_txs_count(),
         };
->>>>>>> a6e0bf66
         trace!("Broadcast status: {:?}", status);
 
         let message = self.sign_message(status);
