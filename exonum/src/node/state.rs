--- conflicted
+++ resolved
@@ -285,16 +285,11 @@
 impl State {
     #![cfg_attr(feature="cargo-clippy", allow(too_many_arguments))]
     pub fn new(validator_id: Option<ValidatorId>,
-<<<<<<< HEAD
                consensus_public_key: PublicKey,
                consensus_secret_key: SecretKey,
                service_public_key: PublicKey,
                service_secret_key: SecretKey,
-=======
-               public_key: PublicKey,
-               secret_key: SecretKey,
                tx_pool_capacity: usize,
->>>>>>> 6b8b689a
                whitelist: Whitelist,
                stored: StoredConfiguration,
                connect: Connect,
@@ -305,16 +300,11 @@
 
         State {
             validator_state: validator_id.map(ValidatorState::new),
-<<<<<<< HEAD
             consensus_public_key,
             consensus_secret_key,
             service_public_key,
             service_secret_key,
-=======
-            public_key: public_key,
-            secret_key: secret_key,
             tx_pool_capacity: tx_pool_capacity,
->>>>>>> 6b8b689a
             whitelist: whitelist,
             peers: HashMap::new(),
             connections: HashMap::new(),
