// Copyright 2019 The Exonum Team
//
// Licensed under the Apache License, Version 2.0 (the "License");
// you may not use this file except in compliance with the License.
// You may obtain a copy of the License at
//
//   http://www.apache.org/licenses/LICENSE-2.0
//
// Unless required by applicable law or agreed to in writing, software
// distributed under the License is distributed on an "AS IS" BASIS,
// WITHOUT WARRANTIES OR CONDITIONS OF ANY KIND, either express or implied.
// See the License for the specific language governing permissions and
// limitations under the License.

//! State of the `NodeHandler`.

use bit_vec::BitVec;
use exonum_merkledb::{access::RawAccess, KeySetIndex, MapIndex, ObjectHash, Patch};

use std::{
    collections::{hash_map::Entry, BTreeMap, HashMap, HashSet},
    sync::{Arc, RwLock},
    time::{Duration, SystemTime},
};

<<<<<<< HEAD
use crate::blockchain::{check_tx, ConsensusConfig, StoredConfiguration, ValidatorKeys};
use crate::crypto::{Hash, PublicKey, SecretKey};
use crate::events::network::ConnectedPeerAddr;
use crate::helpers::{Height, Milliseconds, Round, ValidatorId};
use crate::messages::{
    BlockResponse, Connect, Consensus as ConsensusMessage, Precommit, Prevote, Propose,
    RawTransaction, Signed,
=======
use crate::{
    blockchain::{contains_transaction, ConsensusConfig, ValidatorKeys},
    crypto::{Hash, PublicKey, SecretKey},
    events::network::ConnectedPeerAddr,
    helpers::{byzantine_quorum, Height, Milliseconds, Round, ValidatorId},
    messages::{
        AnyTx, BlockResponse, Connect, Consensus as ConsensusMessage, Precommit, Prevote, Propose,
        Verified,
    },
    node::{
        connect_list::{ConnectList, PeerAddress},
        ConnectInfo,
    },
>>>>>>> a6e0bf66
};
use exonum_keys::Keys;

// TODO: Move request timeouts into node configuration. (ECR-171)

/// Timeout value for the `ProposeRequest` message.
pub const PROPOSE_REQUEST_TIMEOUT: Milliseconds = 100;
/// Timeout value for the `TransactionsRequest` message.
pub const TRANSACTIONS_REQUEST_TIMEOUT: Milliseconds = 100;
/// Timeout value for the `PrevotesRequest` message.
pub const PREVOTES_REQUEST_TIMEOUT: Milliseconds = 100;
/// Timeout value for the `BlockRequest` message.
pub const BLOCK_REQUEST_TIMEOUT: Milliseconds = 100;

/// State of the `NodeHandler`.
#[derive(Debug)]
pub struct State {
    validator_state: Option<ValidatorState>,
    our_connect_message: Verified<Connect>,

    config: ConsensusConfig,
    connect_list: SharedConnectList,

    peers: HashMap<PublicKey, Verified<Connect>>,
    connections: HashMap<PublicKey, ConnectedPeerAddr>,
    height_start_time: SystemTime,
    height: Height,

    round: Round,
    locked_round: Round,
    locked_propose: Option<Hash>,
    last_hash: Hash,

    // Messages.
    proposes: HashMap<Hash, ProposeState>,
    blocks: HashMap<Hash, BlockState>,
    prevotes: HashMap<(Round, Hash), Votes<Verified<Prevote>>>,
    precommits: HashMap<(Round, Hash), Votes<Verified<Precommit>>>,

    queued: Vec<ConsensusMessage>,

    unknown_txs: HashMap<Hash, Vec<Hash>>,
    unknown_proposes_with_precommits: HashMap<Hash, Vec<(Round, Hash)>>,

    // Our requests state.
    requests: HashMap<RequestData, RequestState>,

    // Maximum of node height in consensus messages.
    nodes_max_height: BTreeMap<PublicKey, Height>,

    validators_rounds: BTreeMap<ValidatorId, Round>,

    incomplete_block: Option<IncompleteBlock>,

    // Cache that stores transactions before adding to persistent pool.
<<<<<<< HEAD
    tx_cache: BTreeMap<Hash, Signed<RawTransaction>>,
=======
    tx_cache: BTreeMap<Hash, Verified<AnyTx>>,
    keys: Keys,
>>>>>>> a6e0bf66
}

/// State of a validator-node.
#[derive(Debug, Clone)]
pub struct ValidatorState {
    id: ValidatorId,
    our_prevotes: HashMap<Round, Verified<Prevote>>,
    our_precommits: HashMap<Round, Verified<Precommit>>,
}

/// `RequestData` represents a request for some data to other nodes. Each enum variant will be
/// translated to the corresponding request-message.
#[derive(Debug, Clone, PartialEq, Eq, PartialOrd, Ord, Hash)]
pub enum RequestData {
    /// Represents `ProposeRequest` message.
    Propose(Hash),
    /// Represents `PoolTransactionsRequest` message.
    PoolTransactions,
    /// Represents `TransactionsRequest` message for `Propose`.
    ProposeTransactions(Hash),
    /// Represents `TransactionsRequest` message for `BlockResponse`.
    BlockTransactions,
    /// Represents `PrevotesRequest` message.
    Prevotes(Round, Hash),
    /// Represents `BlockRequest` message.
    Block(Height),
}

#[derive(Debug)]
struct RequestState {
    // Number of attempts made.
    retries: u16,
    // Nodes that have the required information.
    known_nodes: HashSet<PublicKey>,
}

/// `ProposeState` represents the state of some propose and is used for tracking of unknown
#[derive(Debug)]
/// transactions.
pub struct ProposeState {
    propose: Verified<Propose>,
    unknown_txs: HashSet<Hash>,
    block_hash: Option<Hash>,
    // Whether the message has been saved to the consensus messages' cache or not.
    is_saved: bool,
}

/// State of a block.
#[derive(Debug)]
pub struct BlockState {
    hash: Hash,
    // Changes that should be made for block committing.
    patch: Option<Patch>,
    txs: Vec<Hash>,
    proposer_id: ValidatorId,
}

/// Incomplete block.
#[derive(Clone, Debug)]
pub struct IncompleteBlock {
    msg: Verified<BlockResponse>,
    unknown_txs: HashSet<Hash>,
}

/// `VoteMessage` trait represents voting messages such as `Precommit` and `Prevote`.
pub trait VoteMessage: Clone {
    /// Return validator if of the message.
    fn validator(&self) -> ValidatorId;
}

impl VoteMessage for Verified<Precommit> {
    fn validator(&self) -> ValidatorId {
        self.payload().validator()
    }
}

impl VoteMessage for Verified<Prevote> {
    fn validator(&self) -> ValidatorId {
        self.payload().validator()
    }
}

/// Contains voting messages alongside with there validator ids.
#[derive(Debug)]
pub struct Votes<T: VoteMessage> {
    messages: Vec<T>,
    validators: BitVec,
    count: usize,
}

impl ValidatorState {
    /// Creates new `ValidatorState` with given validator id.
    pub fn new(id: ValidatorId) -> Self {
        Self {
            id,
            our_precommits: HashMap::new(),
            our_prevotes: HashMap::new(),
        }
    }

    /// Returns validator id.
    pub fn id(&self) -> ValidatorId {
        self.id
    }

    /// Sets new validator id.
    pub fn set_validator_id(&mut self, id: ValidatorId) {
        self.id = id;
    }

    /// Checks if the node has pre-vote for the specified round.
    pub fn have_prevote(&self, round: Round) -> bool {
        self.our_prevotes.get(&round).is_some()
    }

    /// Clears pre-commits and pre-votes.
    pub fn clear(&mut self) {
        self.our_precommits.clear();
        self.our_prevotes.clear();
    }
}

impl<T> Votes<T>
where
    T: VoteMessage,
{
    /// Creates a new `Votes` instance with a specified validators number.
    pub fn new(validators_len: usize) -> Self {
        Self {
            messages: Vec::new(),
            validators: BitVec::from_elem(validators_len, false),
            count: 0,
        }
    }

    /// Inserts a new message if it hasn't been inserted yet.
    pub fn insert(&mut self, message: T) {
        let voter: usize = message.validator().into();
        if !self.validators[voter] {
            self.count += 1;
            self.validators.set(voter, true);
            self.messages.push(message);
        }
    }

    /// Returns validators.
    pub fn validators(&self) -> &BitVec {
        &self.validators
    }

    /// Returns number of contained messages.
    pub fn count(&self) -> usize {
        self.count
    }

    /// Returns messages.
    pub fn messages(&self) -> &Vec<T> {
        &self.messages
    }
}

impl RequestData {
    /// Returns timeout value of the data request.
    pub fn timeout(&self) -> Duration {
        let ms = match *self {
            RequestData::Propose(..) => PROPOSE_REQUEST_TIMEOUT,
            RequestData::ProposeTransactions(..)
            | RequestData::BlockTransactions
            | RequestData::PoolTransactions => TRANSACTIONS_REQUEST_TIMEOUT,
            RequestData::Prevotes(..) => PREVOTES_REQUEST_TIMEOUT,
            RequestData::Block(..) => BLOCK_REQUEST_TIMEOUT,
        };
        Duration::from_millis(ms)
    }
}

impl RequestState {
    fn new() -> Self {
        Self {
            retries: 0,
            known_nodes: HashSet::new(),
        }
    }

    fn insert(&mut self, peer: PublicKey) {
        self.known_nodes.insert(peer);
    }

    fn remove(&mut self, peer: &PublicKey) {
        self.retries += 1;
        self.known_nodes.remove(peer);
    }

    fn is_empty(&self) -> bool {
        self.known_nodes.is_empty()
    }

    fn peek(&self) -> Option<PublicKey> {
        self.known_nodes.iter().next().cloned()
    }
}

impl ProposeState {
    /// Returns hash of the propose.
    pub fn hash(&self) -> Hash {
        self.propose.object_hash()
    }

    /// Returns block hash propose was executed.
    pub fn block_hash(&self) -> Option<Hash> {
        self.block_hash
    }

    /// Set block hash on propose execute.
    pub fn set_block_hash(&mut self, block_hash: Hash) {
        self.block_hash = Some(block_hash)
    }

    /// Returns propose-message.
    pub fn message(&self) -> &Verified<Propose> {
        &self.propose
    }

    /// Returns unknown transactions of the propose.
    pub fn unknown_txs(&self) -> &HashSet<Hash> {
        &self.unknown_txs
    }

    /// Returns `true` if there are unknown transactions in the propose.
    pub fn has_unknown_txs(&self) -> bool {
        !self.unknown_txs.is_empty()
    }

    /// Indicates whether Propose has been saved to the consensus messages cache
    pub fn is_saved(&self) -> bool {
        self.is_saved
    }

    /// Marks Propose as saved to the consensus messages cache
    pub fn set_saved(&mut self, saved: bool) {
        self.is_saved = saved;
    }
}

impl BlockState {
    /// Creates a new `BlockState` instance with the given parameters.
    pub fn new(hash: Hash, patch: Patch, txs: Vec<Hash>, proposer_id: ValidatorId) -> Self {
        Self {
            hash,
            patch: Some(patch),
            txs,
            proposer_id,
        }
    }

    /// Returns hash of the block.
    pub fn hash(&self) -> Hash {
        self.hash
    }

    /// Returns the changes that should be made for block committing.
    pub fn patch(&mut self) -> Patch {
        self.patch.take().expect("Patch is already committed")
    }

    /// Returns block's transactions.
    pub fn txs(&self) -> &Vec<Hash> {
        &self.txs
    }

    /// Returns id of the validator that proposed the block.
    pub fn proposer_id(&self) -> ValidatorId {
        self.proposer_id
    }
}

impl IncompleteBlock {
    /// Returns `BlockResponse` message.
    pub fn message(&self) -> &Verified<BlockResponse> {
        &self.msg
    }

    /// Returns unknown transactions of the block.
    pub fn unknown_txs(&self) -> &HashSet<Hash> {
        &self.unknown_txs
    }

    /// Returns `true` if there are unknown transactions in the block.
    pub fn has_unknown_txs(&self) -> bool {
        !self.unknown_txs.is_empty()
    }
}

#[derive(Clone, Debug, Default)]
/// Shared `ConnectList` representation to be used in network.
pub struct SharedConnectList {
    inner: Arc<RwLock<ConnectList>>,
}

impl SharedConnectList {
    /// Creates `SharedConnectList` from `ConnectList`.
    pub fn from_connect_list(connect_list: ConnectList) -> Self {
        SharedConnectList {
            inner: Arc::new(RwLock::new(connect_list)),
        }
    }

    /// Returns `true` if a peer with the given public key can connect.
    pub fn is_peer_allowed(&self, public_key: &PublicKey) -> bool {
        let connect_list = self.inner.read().expect("ConnectList read lock");
        connect_list.is_peer_allowed(public_key)
    }

    /// Return `peers` from underlying `ConnectList`
    pub fn peers(&self) -> Vec<ConnectInfo> {
        let connect_list = self.inner.read().expect("ConnectList read lock");

        connect_list
            .peers
            .iter()
            .map(|(pk, a)| ConnectInfo {
                address: a.address.clone(),
                public_key: *pk,
            })
            .collect()
    }

    /// Update peer address in the connect list.
    pub fn update_peer(&mut self, public_key: &PublicKey, address: String) {
        let mut conn_list = self.inner.write().expect("ConnectList write lock");
        conn_list.update_peer(public_key, address);
    }

    /// Get peer address using public key.
    pub fn find_address_by_key(&self, public_key: &PublicKey) -> Option<PeerAddress> {
        let connect_list = self.inner.read().expect("ConnectList read lock");
        connect_list.find_address_by_pubkey(public_key).cloned()
    }
}

impl State {
    /// Creates state with the given parameters.
    #[cfg_attr(feature = "cargo-clippy", allow(clippy::too_many_arguments))]
    pub fn new(
        validator_id: Option<ValidatorId>,
        connect_list: ConnectList,
        config: ConsensusConfig,
        connect: Verified<Connect>,
        peers: HashMap<PublicKey, Verified<Connect>>,
        last_hash: Hash,
        last_height: Height,
        height_start_time: SystemTime,
        keys: Keys,
    ) -> Self {
        Self {
            validator_state: validator_id.map(ValidatorState::new),
            connect_list: SharedConnectList::from_connect_list(connect_list),
            peers,
            connections: HashMap::new(),
            height: last_height,
            height_start_time,
            round: Round::zero(),
            locked_round: Round::zero(),
            locked_propose: None,
            last_hash,

            proposes: HashMap::new(),
            blocks: HashMap::new(),
            prevotes: HashMap::new(),
            precommits: HashMap::new(),

            queued: Vec::new(),

            unknown_txs: HashMap::new(),
            unknown_proposes_with_precommits: HashMap::new(),

            nodes_max_height: BTreeMap::new(),
            validators_rounds: BTreeMap::new(),

            our_connect_message: connect,

            requests: HashMap::new(),

            config,

            incomplete_block: None,

            tx_cache: BTreeMap::new(),
<<<<<<< HEAD
=======

            keys,
>>>>>>> a6e0bf66
        }
    }

    /// Returns `ValidatorState` if the node is validator.
    pub fn validator_state(&self) -> &Option<ValidatorState> {
        &self.validator_state
    }

    /// Returns validator id of the node if it is a validator. Returns `None` otherwise.
    pub fn validator_id(&self) -> Option<ValidatorId> {
        self.validator_state.as_ref().map(ValidatorState::id)
    }

    /// Updates the validator id. If there hasn't been `ValidatorState` for that id, then a new
    /// state will be created.
    pub fn renew_validator_id(&mut self, id: Option<ValidatorId>) {
        let validator_state = self.validator_state.take();
        self.validator_state = id.map(move |id| match validator_state {
            Some(mut state) => {
                state.set_validator_id(id);
                state
            }
            None => ValidatorState::new(id),
        });
    }

    /// Checks if the node is a validator.
    pub fn is_validator(&self) -> bool {
        self.validator_state().is_some()
    }

    /// Checks if the node is a leader for the current height and round.
    pub fn is_leader(&self) -> bool {
        self.validator_state()
            .as_ref()
            .map_or(false, |validator| self.leader(self.round()) == validator.id)
    }

    /// Returns node's ConnectList.
    pub fn connect_list(&self) -> SharedConnectList {
        self.connect_list.clone()
    }

    /// Returns public (consensus and service) keys of known validators.
    pub fn validators(&self) -> &[ValidatorKeys] {
        &self.config.validator_keys
    }

    /// Returns `ConsensusConfig`.
    pub fn config(&self) -> &ConsensusConfig {
        &self.config
    }

    /// Returns validator id with a specified public key.
    pub fn find_validator(&self, peer: PublicKey) -> Option<ValidatorId> {
        self.validators()
            .iter()
            .position(|pk| pk.consensus_key == peer)
            .map(|id| ValidatorId(id as u16))
    }

    /// Returns `ConsensusConfig`.
    pub fn consensus_config(&self) -> &ConsensusConfig {
        &self.config
    }

    /// Replaces `ConsensusConfig` with a new one and updates validator id of the current node
    /// if the new config is different from the previous one.
    pub fn update_config(&mut self, config: ConsensusConfig) {
        if self.config == config {
            return;
        }

        trace!("Updating node config={:#?}", config);
        let validator_id = config
            .validator_keys
            .iter()
            .position(|pk| pk.consensus_key == self.consensus_public_key())
            .map(|id| ValidatorId(id as u16));

        // TODO: update connect list (ECR-1745)

        self.renew_validator_id(validator_id);
        trace!("Validator={:#?}", self.validator_state());

        self.config = config;
    }

    /// Adds the public key, address, and `Connect` message of a validator.
    pub fn add_peer(&mut self, pubkey: PublicKey, msg: Verified<Connect>) -> bool {
        self.peers.insert(pubkey, msg).is_none()
    }

    /// Add connection to the connection list.
    pub fn add_connection(&mut self, pubkey: PublicKey, address: ConnectedPeerAddr) {
        self.connections.insert(pubkey, address);
    }

    /// Removes a peer by the socket address. Returns `Some` (connect message) of the peer if it was
    /// indeed connected or `None` if there was no connection with given socket address.
    pub fn remove_peer_with_pubkey(&mut self, key: &PublicKey) -> Option<Verified<Connect>> {
        self.connections.remove(key);
        if let Some(c) = self.peers.remove(key) {
            Some(c)
        } else {
            None
        }
    }

    /// Checks if this node considers a peer to be a validator.
    pub fn peer_is_validator(&self, pubkey: &PublicKey) -> bool {
        self.config
            .validator_keys
            .iter()
            .any(|x| &x.consensus_key == pubkey)
    }

    /// Checks if a peer is in this node's connection list.
    pub fn peer_in_connect_list(&self, pubkey: &PublicKey) -> bool {
        self.connect_list.is_peer_allowed(pubkey)
    }

    /// Returns the keys of known peers with their `Connect` messages.
    pub fn peers(&self) -> &HashMap<PublicKey, Verified<Connect>> {
        &self.peers
    }

    /// Returns the addresses of known connections with public keys of its' validators.
    pub fn connections(&self) -> &HashMap<PublicKey, ConnectedPeerAddr> {
        &self.connections
    }

    /// Returns public key of a validator identified by id.
    pub fn consensus_public_key_of(&self, id: ValidatorId) -> Option<PublicKey> {
        let id: usize = id.into();
        self.validators().get(id).map(|x| x.consensus_key)
    }

    /// Returns the consensus public key of the current node.
    pub fn consensus_public_key(&self) -> PublicKey {
        self.keys.consensus_pk()
    }

    /// Returns the consensus secret key of the current node.
    pub fn consensus_secret_key(&self) -> &SecretKey {
        &self.keys.consensus_sk()
    }

    /// Returns the service public key of the current node.
    pub fn service_public_key(&self) -> PublicKey {
        self.keys.service_pk()
    }

    /// Returns the service secret key of the current node.
    pub fn service_secret_key(&self) -> &SecretKey {
        &self.keys.service_sk()
    }

    /// Returns the leader id for the specified round and current height.
    pub fn leader(&self, round: Round) -> ValidatorId {
        let height: u64 = self.height().into();
        let round: u64 = round.into();
        ValidatorId(((height + round) % (self.validators().len() as u64)) as u16)
    }

    /// Updates known round for a validator and returns
    /// a new actual round if at least one non byzantine validators is guaranteed to be on a higher round.
    /// Otherwise returns None.
    pub fn update_validator_round(&mut self, id: ValidatorId, round: Round) -> Option<Round> {
        // Update known round.
        {
            let known_round = self.validators_rounds.entry(id).or_insert_with(Round::zero);
            if round <= *known_round {
                // keep only maximum round
                trace!(
                    "Received a message from a lower round than we know already,\
                     message_round = {},\
                     known_round = {}.",
                    round,
                    known_round
                );
                return None;
            }
            *known_round = round;
        }

        // Find highest non-byzantine round.
        // At max we can have (N - 1) / 3 byzantine nodes.
        // It is calculated via rounded up integer division.
        let max_byzantine_count = (self.validators().len() + 2) / 3 - 1;
        if self.validators_rounds.len() <= max_byzantine_count {
            trace!("Count of validators, lower then max byzantine count.");
            return None;
        }

        let mut rounds: Vec<_> = self.validators_rounds.iter().map(|(_, v)| v).collect();
        rounds.sort_unstable_by(|a, b| b.cmp(a));

        if *rounds[max_byzantine_count] > self.round {
            Some(*rounds[max_byzantine_count])
        } else {
            None
        }
    }

    /// Returns the height for a validator identified by the public key.
    pub fn node_height(&self, key: &PublicKey) -> Height {
        *self.nodes_max_height.get(key).unwrap_or(&Height::zero())
    }

    /// Updates known height for a validator identified by the public key.
    pub fn set_node_height(&mut self, key: PublicKey, height: Height) {
        *self
            .nodes_max_height
            .entry(key)
            .or_insert_with(Height::zero) = height;
    }

    /// Returns a list of nodes whose height is bigger than one of the current node.
    pub fn nodes_with_bigger_height(&self) -> Vec<&PublicKey> {
        self.nodes_max_height
            .iter()
            .filter(|&(_, h)| *h > self.height())
            .map(|(v, _)| v)
            .collect()
    }

    /// Returns sufficient number of votes for current validators number.
    pub fn majority_count(&self) -> usize {
        byzantine_quorum(self.validators().len())
    }

    /// Returns current height.
    pub fn height(&self) -> Height {
        self.height
    }

    /// Returns start time of the current height.
    pub fn height_start_time(&self) -> SystemTime {
        self.height_start_time
    }

    /// Returns the current round.
    pub fn round(&self) -> Round {
        self.round
    }

    /// Returns a hash of the last block.
    pub fn last_hash(&self) -> Hash {
        self.last_hash
    }

    /// Locks the node to the specified round and propose hash.
    ///
    /// # Panics
    ///
    /// Panics if the current "locked round" is bigger or equal to the new one.
    pub fn lock(&mut self, round: Round, hash: Hash) {
        if self.locked_round >= round {
            panic!("Incorrect lock")
        }
        self.locked_round = round;
        self.locked_propose = Some(hash);
    }

    /// Returns locked round number. Zero means that the node is not locked to any round.
    pub fn locked_round(&self) -> Round {
        self.locked_round
    }

    /// Returns propose hash on which the node makes lock.
    pub fn locked_propose(&self) -> Option<Hash> {
        self.locked_propose
    }

    /// Returns mutable propose state identified by hash.
    pub fn propose_mut(&mut self, hash: &Hash) -> Option<&mut ProposeState> {
        self.proposes.get_mut(hash)
    }
    /// Returns propose state identified by hash.
    pub fn propose(&self, hash: &Hash) -> Option<&ProposeState> {
        self.proposes.get(hash)
    }

    /// Returns a block with the specified hash.
    pub fn block(&self, hash: &Hash) -> Option<&BlockState> {
        self.blocks.get(hash)
    }

    /// Returns a mutable block with the specified hash.
    pub fn block_mut(&mut self, hash: &Hash) -> Option<&mut BlockState> {
        self.blocks.get_mut(hash)
    }

    /// Updates mode's round.
    pub fn jump_round(&mut self, round: Round) {
        self.round = round;
    }

    /// Increments node's round by one.
    pub fn new_round(&mut self) {
        self.round.increment();
    }

    /// Return incomplete block.
    pub fn incomplete_block(&self) -> Option<&IncompleteBlock> {
        self.incomplete_block.as_ref()
    }

    /// Increments the node height by one and resets previous height data.
    pub fn new_height(&mut self, block_hash: &Hash, height_start_time: SystemTime) {
        self.height.increment();
        self.height_start_time = height_start_time;
        self.round = Round::first();
        self.locked_round = Round::zero();
        self.locked_propose = None;
        self.last_hash = *block_hash;
        // TODO: Destruct/construct structure HeightState instead of call clear. (ECR-171)
        self.blocks.clear();
        self.proposes.clear();
        self.unknown_proposes_with_precommits.clear();
        self.prevotes.clear();
        self.precommits.clear();
        self.validators_rounds.clear();
        if let Some(ref mut validator_state) = self.validator_state {
            validator_state.clear();
        }
        self.requests.clear(); // FIXME: Clear all timeouts. (ECR-171)
        self.incomplete_block = None;
    }

    /// Returns a list of queued consensus messages.
    pub fn queued(&mut self) -> Vec<ConsensusMessage> {
        let mut queued = Vec::new();
        std::mem::swap(&mut self.queued, &mut queued);
        queued
    }

    /// Add consensus message to the queue.
    pub fn add_queued(&mut self, msg: ConsensusMessage) {
        self.queued.push(msg);
    }

    /// Checks whether some proposes are waiting for this transaction.
    /// Returns a list of proposes that don't contain unknown transactions.
    ///
    /// Transaction is ignored if the following criteria are fulfilled:
    ///
    /// - transaction isn't contained in unknown transaction list of any propose
    /// - transaction isn't a part of block
    pub fn check_incomplete_proposes(&mut self, tx_hash: Hash) -> Vec<(Hash, Round)> {
        let mut full_proposes = Vec::new();
        for (propose_hash, propose_state) in &mut self.proposes {
            propose_state.unknown_txs.remove(&tx_hash);
            if propose_state.unknown_txs.is_empty() {
                full_proposes.push((*propose_hash, propose_state.message().payload().round()));
            }
        }

        full_proposes
    }

    /// Checks if there is an incomplete block that waits for this transaction.
    /// Returns a block that don't contain unknown transactions.
    ///
    /// Transaction is ignored if the following criteria are fulfilled:
    ///
    /// - transaction isn't contained in the unknown transactions list of block
    /// - transaction isn't a part of block
    pub fn remove_unknown_transaction(&mut self, tx_hash: Hash) -> Option<IncompleteBlock> {
        if let Some(ref mut incomplete_block) = self.incomplete_block {
            incomplete_block.unknown_txs.remove(&tx_hash);
            if incomplete_block.unknown_txs.is_empty() {
                return Some(incomplete_block.clone());
            }
        }
        None
    }

    /// Returns pre-votes for the specified round and propose hash.
    pub fn prevotes(&self, round: Round, propose_hash: Hash) -> &[Verified<Prevote>] {
        self.prevotes
            .get(&(round, propose_hash))
            .map_or_else(|| [].as_ref(), |votes| votes.messages().as_slice())
    }

    /// Returns pre-commits for the specified round and propose hash.
    pub fn precommits(&self, round: Round, propose_hash: Hash) -> &[Verified<Precommit>] {
        self.precommits
            .get(&(round, propose_hash))
            .map_or_else(|| [].as_ref(), |votes| votes.messages().as_slice())
    }

    /// Returns `true` if this node has pre-vote for the specified round.
    ///
    /// # Panics
    ///
    /// Panics if this method is called for a non-validator node.
    pub fn have_prevote(&self, propose_round: Round) -> bool {
        if let Some(ref validator_state) = *self.validator_state() {
            validator_state.have_prevote(propose_round)
        } else {
            panic!("called have_prevote for auditor node")
        }
    }

    /// Adds propose from this node to the proposes list for the current height. Such propose
    /// cannot contain unknown transactions. Returns hash of the propose.
    pub fn add_self_propose(&mut self, msg: Verified<Propose>) -> Hash {
        debug_assert!(self.validator_state().is_some());
        let propose_hash = msg.object_hash();
        self.proposes.insert(
            propose_hash,
            ProposeState {
                propose: msg,
                unknown_txs: HashSet::new(),
                block_hash: None,
                // TODO: For the moment it's true because this code gets called immediately after
                // saving a propose to the cache. Think about making this approach less error-prone.
                // (ECR-1635)
                is_saved: true,
            },
        );

        propose_hash
    }

    /// Adds propose from other node. Returns `ProposeState` if it is a new propose.
    pub fn add_propose<T: RawAccess>(
        &mut self,
        msg: Verified<Propose>,
        transactions: &MapIndex<T, Hash, Verified<AnyTx>>,
        transaction_pool: &KeySetIndex<T, Hash>,
    ) -> Result<&ProposeState, failure::Error> {
        let propose_hash = msg.object_hash();
        match self.proposes.entry(propose_hash) {
            Entry::Occupied(..) => bail!("Propose already found"),
            Entry::Vacant(e) => {
                let mut unknown_txs = HashSet::new();
<<<<<<< HEAD
                for hash in msg.transactions() {
                    if self.tx_cache.contains_key(hash) {
                        //Tx with `hash` is  not committed yet.
=======
                for hash in &msg.payload().transactions {
                    if self.tx_cache.contains_key(hash) {
                        // Tx with `hash` is  not committed yet.
>>>>>>> a6e0bf66
                        continue;
                    }

                    if transactions.contains(hash) {
                        if !transaction_pool.contains(hash) {
                            bail!(
                                "Received propose with already \
                                 committed transaction"
                            )
                        }
                    } else {
                        unknown_txs.insert(*hash);
                    }
                }

                for tx in &unknown_txs {
                    self.unknown_txs
                        .entry(*tx)
                        .or_insert_with(Vec::new)
                        .push(propose_hash);
                }

                Ok(e.insert(ProposeState {
                    propose: msg,
                    unknown_txs,
                    block_hash: None,
                    is_saved: false,
                }))
            }
        }
    }

    /// Adds block to the list of blocks for the current height. Returns `BlockState` if it is a
    /// new block.
    pub fn add_block(
        &mut self,
        block_hash: Hash,
        patch: Patch,
        txs: Vec<Hash>,
        proposer_id: ValidatorId,
    ) -> Option<&BlockState> {
        match self.blocks.entry(block_hash) {
            Entry::Occupied(..) => None,
            Entry::Vacant(e) => Some(e.insert(BlockState {
                hash: block_hash,
                patch: Some(patch),
                txs,
                proposer_id,
            })),
        }
    }

    /// Finds unknown transactions in the block and persists transactions along
    /// with other info as a pending block.
    ///
    ///  # Panics
    ///
    /// - Already there is an incomplete block.
    /// - Received block has already committed transaction.
    pub fn create_incomplete_block<S: RawAccess>(
        &mut self,
        msg: &Verified<BlockResponse>,
        txs: &MapIndex<S, Hash, Verified<AnyTx>>,
        txs_pool: &KeySetIndex<S, Hash>,
    ) -> &IncompleteBlock {
        assert!(self.incomplete_block().is_none());

        let mut unknown_txs = HashSet::new();
<<<<<<< HEAD
        for hash in msg.transactions() {
            if check_tx(hash, &txs, &self.tx_cache) {
=======
        for hash in &msg.payload().transactions {
            if contains_transaction(hash, &txs, &self.tx_cache) {
>>>>>>> a6e0bf66
                if !self.tx_cache.contains_key(hash) && !txs_pool.contains(hash) {
                    panic!(
                        "Received block with already \
                         committed transaction"
                    )
                }
            } else {
                unknown_txs.insert(*hash);
            }
        }

        self.incomplete_block = Some(IncompleteBlock {
            msg: msg.clone(),
            unknown_txs,
        });

        self.incomplete_block().unwrap()
    }

    /// Adds pre-vote. Returns `true` there are +2/3 pre-votes.
    ///
    /// # Panics
    ///
    /// A node panics if it has already sent a different `Prevote` for the same round.
    pub fn add_prevote(&mut self, msg: Verified<Prevote>) -> bool {
        let majority_count = self.majority_count();
        if let Some(ref mut validator_state) = self.validator_state {
            if validator_state.id == msg.validator() {
                if let Some(other) = validator_state
                    .our_prevotes
                    .insert(msg.payload().round, msg.clone())
                {
                    if other != msg {
                        panic!(
                            "Trying to send different prevotes for the same round: \
                             old = {:?}, new = {:?}",
                            other, msg
                        );
                    }
                }
            }
        }

        let key = (msg.payload().round, msg.payload().propose_hash);
        let validators_len = self.validators().len();
        let votes = self
            .prevotes
            .entry(key)
            .or_insert_with(|| Votes::new(validators_len));
        votes.insert(msg);
        votes.count() >= majority_count
    }

    /// Returns `true` if there are +2/3 pre-votes for the specified round and hash.
    pub fn has_majority_prevotes(&self, round: Round, propose_hash: Hash) -> bool {
        match self.prevotes.get(&(round, propose_hash)) {
            Some(votes) => votes.count() >= self.majority_count(),
            None => false,
        }
    }

    /// Returns ids of validators that that sent pre-votes for the specified propose.
    pub fn known_prevotes(&self, round: Round, propose_hash: Hash) -> BitVec {
        let len = self.validators().len();
        self.prevotes
            .get(&(round, propose_hash))
            .map_or_else(|| BitVec::from_elem(len, false), |x| x.validators().clone())
    }

    /// Returns ids of validators that that sent pre-commits for the specified propose.
    pub fn known_precommits(&self, round: Round, propose_hash: &Hash) -> BitVec {
        let len = self.validators().len();
        self.precommits
            .get(&(round, *propose_hash))
            .map_or_else(|| BitVec::from_elem(len, false), |x| x.validators().clone())
    }

    /// Adds pre-commit. Returns `true` there are +2/3 pre-commits.
    ///
    /// # Panics
    ///
    /// A node panics if it has already sent a different `Precommit` for the same round.
    pub fn add_precommit(&mut self, msg: Verified<Precommit>) -> bool {
        let majority_count = self.majority_count();
        if let Some(ref mut validator_state) = self.validator_state {
            if validator_state.id == msg.validator() {
                if let Some(other) = validator_state
                    .our_precommits
                    .insert(msg.payload().round, msg.clone())
                {
                    if other.payload().propose_hash != msg.payload().propose_hash {
                        panic!(
                            "Trying to send different precommits for same round, old={:?}, \
                             new={:?}",
                            other, msg
                        );
                    }
                }
            }
        }

        let key = (msg.payload().round, msg.payload().block_hash);
        let validators_len = self.validators().len();
        let votes = self
            .precommits
            .entry(key)
            .or_insert_with(|| Votes::new(validators_len));
        votes.insert(msg);
        votes.count() >= majority_count
    }

    /// Adds unknown (for this node) propose.
    pub fn add_unknown_propose_with_precommits(
        &mut self,
        round: Round,
        propose_hash: Hash,
        block_hash: Hash,
    ) {
        self.unknown_proposes_with_precommits
            .entry(propose_hash)
            .or_insert_with(Vec::new)
            .push((round, block_hash));
    }

    /// Removes propose from the list of unknown proposes and returns its round and hash.
    pub fn take_unknown_propose_with_precommits(
        &mut self,
        propose_hash: &Hash,
    ) -> Vec<(Round, Hash)> {
        self.unknown_proposes_with_precommits
            .remove(propose_hash)
            .unwrap_or_default()
    }

    /// Returns true if the node has +2/3 pre-commits for the specified round and block hash.
    pub fn has_majority_precommits(&self, round: Round, block_hash: Hash) -> bool {
        match self.precommits.get(&(round, block_hash)) {
            Some(votes) => votes.count() >= self.majority_count(),
            None => false,
        }
    }

    /// Returns `true` if the node doesn't have proposes different from the locked one.
    pub fn have_incompatible_prevotes(&self) -> bool {
        for round in self.locked_round.next().iter_to(self.round.next()) {
            match self.validator_state {
                Some(ref validator_state) => {
                    if let Some(msg) = validator_state.our_prevotes.get(&round) {
                        // TODO: Inefficient. (ECR-171)
                        if Some(msg.payload().propose_hash) != self.locked_propose {
                            return true;
                        }
                    }
                }
                None => unreachable!(),
            }
        }
        false
    }

    /// Adds data-request to the queue. Returns `true` if it is a new request.
    pub fn request(&mut self, data: RequestData, peer: PublicKey) -> bool {
        let state = self.requests.entry(data).or_insert_with(RequestState::new);
        let is_new = state.is_empty();
        state.insert(peer);
        is_new
    }

    /// Returns public key of a peer that has required information. Returned key is removed from
    /// the corresponding validators list, so next time request will be sent to a different peer.
    pub fn retry(&mut self, data: &RequestData, peer: Option<PublicKey>) -> Option<PublicKey> {
        let next = {
            let state = if let Some(state) = self.requests.get_mut(data) {
                state
            } else {
                return None;
            };
            if let Some(peer) = peer {
                state.remove(&peer);
            }
            state.peek()
        };

        if next.is_none() {
            self.requests.remove(data);
        };
        next
    }

    /// Removes the specified request from the pending request list.
    pub fn remove_request(&mut self, data: &RequestData) -> HashSet<PublicKey> {
        let state = self.requests.remove(data);
        state.map(|s| s.known_nodes).unwrap_or_default()
    }

    /// Returns the `Connect` message of the current node.
    pub fn our_connect_message(&self) -> &Verified<Connect> {
        &self.our_connect_message
    }

    /// Updates the `Connect` message of the current node.
    pub fn set_our_connect_message(&mut self, msg: Verified<Connect>) {
        self.our_connect_message = msg;
    }

    /// Add peer to node's `ConnectList`.
    pub fn add_peer_to_connect_list(&mut self, peer: ConnectInfo) {
        let mut list = self
            .connect_list
            .inner
            .write()
            .expect("ConnectList write lock");
        list.add(peer);
    }

    /// Returns the transactions cache length.
    pub fn tx_cache_len(&self) -> usize {
        self.tx_cache.len()
    }

    /// Returns reference to the transactions cache.
<<<<<<< HEAD
    pub fn tx_cache(&self) -> &BTreeMap<Hash, Signed<RawTransaction>> {
=======
    pub fn tx_cache(&self) -> &BTreeMap<Hash, Verified<AnyTx>> {
>>>>>>> a6e0bf66
        &self.tx_cache
    }

    /// Returns mutable reference to the transactions cache.
<<<<<<< HEAD
    pub fn tx_cache_mut(&mut self) -> &mut BTreeMap<Hash, Signed<RawTransaction>> {
=======
    pub fn tx_cache_mut(&mut self) -> &mut BTreeMap<Hash, Verified<AnyTx>> {
>>>>>>> a6e0bf66
        &mut self.tx_cache
    }
}<|MERGE_RESOLUTION|>--- conflicted
+++ resolved
@@ -23,15 +23,6 @@
     time::{Duration, SystemTime},
 };
 
-<<<<<<< HEAD
-use crate::blockchain::{check_tx, ConsensusConfig, StoredConfiguration, ValidatorKeys};
-use crate::crypto::{Hash, PublicKey, SecretKey};
-use crate::events::network::ConnectedPeerAddr;
-use crate::helpers::{Height, Milliseconds, Round, ValidatorId};
-use crate::messages::{
-    BlockResponse, Connect, Consensus as ConsensusMessage, Precommit, Prevote, Propose,
-    RawTransaction, Signed,
-=======
 use crate::{
     blockchain::{contains_transaction, ConsensusConfig, ValidatorKeys},
     crypto::{Hash, PublicKey, SecretKey},
@@ -45,7 +36,6 @@
         connect_list::{ConnectList, PeerAddress},
         ConnectInfo,
     },
->>>>>>> a6e0bf66
 };
 use exonum_keys::Keys;
 
@@ -101,12 +91,8 @@
     incomplete_block: Option<IncompleteBlock>,
 
     // Cache that stores transactions before adding to persistent pool.
-<<<<<<< HEAD
-    tx_cache: BTreeMap<Hash, Signed<RawTransaction>>,
-=======
     tx_cache: BTreeMap<Hash, Verified<AnyTx>>,
     keys: Keys,
->>>>>>> a6e0bf66
 }
 
 /// State of a validator-node.
@@ -495,11 +481,8 @@
             incomplete_block: None,
 
             tx_cache: BTreeMap::new(),
-<<<<<<< HEAD
-=======
 
             keys,
->>>>>>> a6e0bf66
         }
     }
 
@@ -939,15 +922,9 @@
             Entry::Occupied(..) => bail!("Propose already found"),
             Entry::Vacant(e) => {
                 let mut unknown_txs = HashSet::new();
-<<<<<<< HEAD
-                for hash in msg.transactions() {
-                    if self.tx_cache.contains_key(hash) {
-                        //Tx with `hash` is  not committed yet.
-=======
                 for hash in &msg.payload().transactions {
                     if self.tx_cache.contains_key(hash) {
                         // Tx with `hash` is  not committed yet.
->>>>>>> a6e0bf66
                         continue;
                     }
 
@@ -1016,13 +993,8 @@
         assert!(self.incomplete_block().is_none());
 
         let mut unknown_txs = HashSet::new();
-<<<<<<< HEAD
-        for hash in msg.transactions() {
-            if check_tx(hash, &txs, &self.tx_cache) {
-=======
         for hash in &msg.payload().transactions {
             if contains_transaction(hash, &txs, &self.tx_cache) {
->>>>>>> a6e0bf66
                 if !self.tx_cache.contains_key(hash) && !txs_pool.contains(hash) {
                     panic!(
                         "Received block with already \
@@ -1244,20 +1216,12 @@
     }
 
     /// Returns reference to the transactions cache.
-<<<<<<< HEAD
-    pub fn tx_cache(&self) -> &BTreeMap<Hash, Signed<RawTransaction>> {
-=======
     pub fn tx_cache(&self) -> &BTreeMap<Hash, Verified<AnyTx>> {
->>>>>>> a6e0bf66
         &self.tx_cache
     }
 
     /// Returns mutable reference to the transactions cache.
-<<<<<<< HEAD
-    pub fn tx_cache_mut(&mut self) -> &mut BTreeMap<Hash, Signed<RawTransaction>> {
-=======
     pub fn tx_cache_mut(&mut self) -> &mut BTreeMap<Hash, Verified<AnyTx>> {
->>>>>>> a6e0bf66
         &mut self.tx_cache
     }
 }