// Copyright 2017 The Exonum Team
//
// Licensed under the Apache License, Version 2.0 (the "License");
// you may not use this file except in compliance with the License.
// You may obtain a copy of the License at
//
//   http://www.apache.org/licenses/LICENSE-2.0
//
// Unless required by applicable law or agreed to in writing, software
// distributed under the License is distributed on an "AS IS" BASIS,
// WITHOUT WARRANTIES OR CONDITIONS OF ANY KIND, either express or implied.
// See the License for the specific language governing permissions and
// limitations under the License.

#[cfg(any(test, feature = "long_benchmarks"))]
pub mod tests;
pub mod codec;
pub mod error;
pub mod network;
pub mod timeouts;

use futures::{Future, Async, Poll, Stream};
use futures::sync::mpsc;

use std::time::SystemTime;
use std::cmp::Ordering;

use node::{ExternalMessage, NodeTimeout};

pub use self::network::{NetworkEvent, NetworkRequest, NetworkPart, NetworkConfiguration};
pub use self::timeouts::TimeoutsPart;


#[derive(Debug)]
pub enum Event {
    Network(NetworkEvent),
    Timeout(NodeTimeout),
    Api(ExternalMessage),
}

pub trait EventHandler {
    fn handle_event(&mut self, event: Event);
}

#[derive(Debug, PartialEq, Eq)]
pub struct TimeoutRequest(pub SystemTime, pub NodeTimeout);

#[derive(Debug)]
pub struct HandlerPart<H: EventHandler> {
    pub handler: H,
    pub timeout_rx: mpsc::Receiver<NodeTimeout>,
    pub network_rx: mpsc::Receiver<NetworkEvent>,
    pub api_rx: mpsc::Receiver<ExternalMessage>,
}

impl<H: EventHandler + 'static> HandlerPart<H> {
    pub fn run(self) -> Box<Future<Item = (), Error = ()>> {
        let mut handler = self.handler;

        let fut = EventsAggregator::new(self.timeout_rx, self.network_rx, self.api_rx)
            .for_each(move |event| {
                handler.handle_event(event);
                Ok(())
            });

        tobox(fut)
    }
}

impl PartialOrd for TimeoutRequest {
    fn partial_cmp(&self, other: &Self) -> Option<Ordering> {
        Some(self.cmp(other))
    }
}

impl Ord for TimeoutRequest {
    fn cmp(&self, other: &Self) -> Ordering {
        (&self.0, &self.1).cmp(&(&other.0, &other.1)).reverse()
    }
}

<<<<<<< HEAD
// TODO think about more ergonomic design with ChannelFactory or other solution (ECR-162)

impl<H: EventHandler> Events<H> {
    pub fn new(network: Network, handler: H) -> io::Result<Events<H>> {
        let event_loop = EventLoop::<H>::new()?;
        let events = Events {
            inner: MioAdapter {
                network: network,
                handler: handler,
            },
            event_loop: event_loop,
        };
        Ok(events)
    }

    pub fn with_event_loop(network: Network, handler: H, event_loop: EventLoop<H>) -> Events<H> {
        Events {
            inner: MioAdapter {
                network: network,
                handler: handler,
            },
            event_loop: event_loop,
        }
    }

    pub fn handler(&self) -> &H {
        &self.inner.handler
    }

    pub fn handler_mut(&mut self) -> &mut H {
        &mut self.inner.handler
=======
impl Into<Event> for NetworkEvent {
    fn into(self) -> Event {
        Event::Network(self)
>>>>>>> 00cf5720
    }
}

impl Into<Event> for NodeTimeout {
    fn into(self) -> Event {
        Event::Timeout(self)
    }
}

<<<<<<< HEAD
impl<H: EventHandler> MioAdapter<H> {
    fn handle_invoke(&mut self, event_loop: &mut EventLoop<H>, method: Invoke<H::Timeout>) {
        match method {
            Invoke::Connect(address) => self.handle_connect(event_loop, &address),
            Invoke::SendTo(address, message) => self.handle_send_to(event_loop, &address, message),
            Invoke::AddTimeout(timeout, time) => self.handle_add_timeout(event_loop, timeout, time),
        }
    }

    fn handle_send_to(
        &mut self,
        event_loop: &mut EventLoop<H>,
        address: &SocketAddr,
        message: RawMessage,
    ) {
        if self.network.is_connected(address) {
            if let Err(e) = self.network.send_to(event_loop, address, message) {
                error!(
                    "{}: An error during send_to occurred {:?}",
                    self.network.address(),
                    e
                );
                self.handler.handle_event(Event::Disconnected(*address));
            }
        } else {
            warn!(
                "{}: Unable to send message to {}, connection does not established",
                self.network.address(),
                address
            );
        }
    }

    fn handle_connect(&mut self, event_loop: &mut EventLoop<H>, address: &SocketAddr) {
        self.network.connect(event_loop, address).log_error(
            format!(
                "Unable to connect with {}",
                address
            ),
        );
    }

    fn handle_add_timeout(
        &mut self,
        event_loop: &mut EventLoop<H>,
        timeout: H::Timeout,
        time: SystemTime,
    ) {
        match time.duration_since(SystemTime::now()) {
            Ok(duration) => {
                event_loop
                    .timeout_ms(Timeout::Node(timeout), num_milliseconds(&duration))
                    .map(|_| ())
                    .map_err(|x| format!("{:?}", x))
                    .log_error("Unable to add timeout to the event loop")
            }
            Err(_) => self.handler.handle_timeout(timeout),
        }
    }
}

impl<H: EventHandler> mio::Handler for MioAdapter<H> {
    type Timeout = Timeout<H::Timeout>;
    type Message = InternalEvent<H::ApplicationEvent, H::Timeout>;

    fn ready(&mut self, event_loop: &mut EventLoop<H>, token: mio::Token, events: mio::EventSet) {
        self.network
            .io(event_loop, &mut self.handler, token, events)
            .log_error(format!("{}", self.network.address()));
    }

    fn notify(&mut self, event_loop: &mut EventLoop<H>, msg: Self::Message) {
        match msg {
            InternalEvent::Node(event) => self.handler.handle_event(event),
            InternalEvent::Invoke(args) => self.handle_invoke(event_loop, args),
            InternalEvent::Application(event) => self.handler.handle_application_event(event),
        }
    }

    fn timeout(&mut self, event_loop: &mut EventLoop<H>, timeout: Self::Timeout) {
        match timeout {
            Timeout::Node(timeout) => {
                self.handler.handle_timeout(timeout);
            }
            Timeout::Internal(timeout) => {
                self.network.handle_timeout(event_loop, timeout);
            }
        }
    }

    // TODO think about interrupted handlers (ECR-162)
    // fn interrupted(&mut self, _: &mut EventLoop) {
    //     self.push(Event::Terminate);
    // }

    fn tick(&mut self, event_loop: &mut EventLoop<H>) {
        self.network.tick(event_loop);
=======
impl Into<Event> for ExternalMessage {
    fn into(self) -> Event {
        Event::Api(self)
>>>>>>> 00cf5720
    }
}

/// Receives timeout, network and api events and invokes `handle_event` method of handler.
/// If one of these streams closes, the aggregator stream completes immediately.
#[derive(Debug)]
pub struct EventsAggregator<S1, S2, S3>
where
    S1: Stream,
    S2: Stream,
    S3: Stream,
{
    done: bool,
    timeout: S1,
    network: S2,
    api: S3,
}

impl<S1, S2, S3> EventsAggregator<S1, S2, S3>
where
    S1: Stream,
    S2: Stream,
    S3: Stream,
{
    pub fn new(timeout: S1, network: S2, api: S3) -> EventsAggregator<S1, S2, S3> {
        EventsAggregator {
            done: false,
            network: network,
            timeout: timeout,
            api: api,
        }
    }
}

impl<S1, S2, S3> Stream for EventsAggregator<S1, S2, S3>
where
    S1: Stream<Item = NodeTimeout>,
    S2: Stream<
        Item = NetworkEvent,
        Error = S1::Error,
    >,
    S3: Stream<
        Item = ExternalMessage,
        Error = S1::Error,
    >,
{
    type Item = Event;
    type Error = S1::Error;

    fn poll(&mut self) -> Poll<Option<Event>, Self::Error> {
        if self.done {
            Ok(Async::Ready(None))
        } else {
            match self.timeout.poll()? {
                Async::Ready(Some(item)) => {
                    return Ok(Async::Ready(Some(Event::Timeout(item))));
                }
                Async::Ready(None) => {
                    self.done = true;
                    return Ok(Async::Ready(None));
                }
                Async::NotReady => {}
            };
            match self.network.poll()? {
                Async::Ready(Some(item)) => {
                    return Ok(Async::Ready(Some(Event::Network(item))));
                }
                Async::Ready(None) => {
                    self.done = true;
                    return Ok(Async::Ready(None));
                }
                Async::NotReady => {}
            };
            match self.api.poll()? {
                Async::Ready(Some(item)) => {
                    return Ok(Async::Ready(Some(Event::Api(item))));
                }
                Async::Ready(None) => {
                    self.done = true;
                    return Ok(Async::Ready(None));
                }
                Async::NotReady => {}
            };

            Ok(Async::NotReady)
        }
    }
}


fn tobox<F: Future + 'static>(f: F) -> Box<Future<Item = (), Error = F::Error>> {
    Box::new(f.map(drop))
}<|MERGE_RESOLUTION|>--- conflicted
+++ resolved
@@ -79,43 +79,9 @@
     }
 }
 
-<<<<<<< HEAD
-// TODO think about more ergonomic design with ChannelFactory or other solution (ECR-162)
-
-impl<H: EventHandler> Events<H> {
-    pub fn new(network: Network, handler: H) -> io::Result<Events<H>> {
-        let event_loop = EventLoop::<H>::new()?;
-        let events = Events {
-            inner: MioAdapter {
-                network: network,
-                handler: handler,
-            },
-            event_loop: event_loop,
-        };
-        Ok(events)
-    }
-
-    pub fn with_event_loop(network: Network, handler: H, event_loop: EventLoop<H>) -> Events<H> {
-        Events {
-            inner: MioAdapter {
-                network: network,
-                handler: handler,
-            },
-            event_loop: event_loop,
-        }
-    }
-
-    pub fn handler(&self) -> &H {
-        &self.inner.handler
-    }
-
-    pub fn handler_mut(&mut self) -> &mut H {
-        &mut self.inner.handler
-=======
 impl Into<Event> for NetworkEvent {
     fn into(self) -> Event {
         Event::Network(self)
->>>>>>> 00cf5720
     }
 }
 
@@ -125,109 +91,9 @@
     }
 }
 
-<<<<<<< HEAD
-impl<H: EventHandler> MioAdapter<H> {
-    fn handle_invoke(&mut self, event_loop: &mut EventLoop<H>, method: Invoke<H::Timeout>) {
-        match method {
-            Invoke::Connect(address) => self.handle_connect(event_loop, &address),
-            Invoke::SendTo(address, message) => self.handle_send_to(event_loop, &address, message),
-            Invoke::AddTimeout(timeout, time) => self.handle_add_timeout(event_loop, timeout, time),
-        }
-    }
-
-    fn handle_send_to(
-        &mut self,
-        event_loop: &mut EventLoop<H>,
-        address: &SocketAddr,
-        message: RawMessage,
-    ) {
-        if self.network.is_connected(address) {
-            if let Err(e) = self.network.send_to(event_loop, address, message) {
-                error!(
-                    "{}: An error during send_to occurred {:?}",
-                    self.network.address(),
-                    e
-                );
-                self.handler.handle_event(Event::Disconnected(*address));
-            }
-        } else {
-            warn!(
-                "{}: Unable to send message to {}, connection does not established",
-                self.network.address(),
-                address
-            );
-        }
-    }
-
-    fn handle_connect(&mut self, event_loop: &mut EventLoop<H>, address: &SocketAddr) {
-        self.network.connect(event_loop, address).log_error(
-            format!(
-                "Unable to connect with {}",
-                address
-            ),
-        );
-    }
-
-    fn handle_add_timeout(
-        &mut self,
-        event_loop: &mut EventLoop<H>,
-        timeout: H::Timeout,
-        time: SystemTime,
-    ) {
-        match time.duration_since(SystemTime::now()) {
-            Ok(duration) => {
-                event_loop
-                    .timeout_ms(Timeout::Node(timeout), num_milliseconds(&duration))
-                    .map(|_| ())
-                    .map_err(|x| format!("{:?}", x))
-                    .log_error("Unable to add timeout to the event loop")
-            }
-            Err(_) => self.handler.handle_timeout(timeout),
-        }
-    }
-}
-
-impl<H: EventHandler> mio::Handler for MioAdapter<H> {
-    type Timeout = Timeout<H::Timeout>;
-    type Message = InternalEvent<H::ApplicationEvent, H::Timeout>;
-
-    fn ready(&mut self, event_loop: &mut EventLoop<H>, token: mio::Token, events: mio::EventSet) {
-        self.network
-            .io(event_loop, &mut self.handler, token, events)
-            .log_error(format!("{}", self.network.address()));
-    }
-
-    fn notify(&mut self, event_loop: &mut EventLoop<H>, msg: Self::Message) {
-        match msg {
-            InternalEvent::Node(event) => self.handler.handle_event(event),
-            InternalEvent::Invoke(args) => self.handle_invoke(event_loop, args),
-            InternalEvent::Application(event) => self.handler.handle_application_event(event),
-        }
-    }
-
-    fn timeout(&mut self, event_loop: &mut EventLoop<H>, timeout: Self::Timeout) {
-        match timeout {
-            Timeout::Node(timeout) => {
-                self.handler.handle_timeout(timeout);
-            }
-            Timeout::Internal(timeout) => {
-                self.network.handle_timeout(event_loop, timeout);
-            }
-        }
-    }
-
-    // TODO think about interrupted handlers (ECR-162)
-    // fn interrupted(&mut self, _: &mut EventLoop) {
-    //     self.push(Event::Terminate);
-    // }
-
-    fn tick(&mut self, event_loop: &mut EventLoop<H>) {
-        self.network.tick(event_loop);
-=======
 impl Into<Event> for ExternalMessage {
     fn into(self) -> Event {
         Event::Api(self)
->>>>>>> 00cf5720
     }
 }
 
